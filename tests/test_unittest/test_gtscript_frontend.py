# -*- coding: utf-8 -*-
#
# GT4Py - GridTools4Py - GridTools for Python
#
# Copyright (c) 2014-2021, ETH Zurich
# All rights reserved.
#
# This file is part the GT4Py project and the GridTools framework.
# GT4Py is free software: you can redistribute it and/or modify it under
# the terms of the GNU General Public License as published by the
# Free Software Foundation, either version 3 of the License, or any later
# version. See the LICENSE.txt file at the top-level directory of this
# distribution for a copy of the license or check <https://www.gnu.org/licenses/>.
#
# SPDX-License-Identifier: GPL-3.0-or-later

import inspect
import textwrap
import types
from typing import Any, Callable, Dict, Optional, Type

import numpy as np
import pytest

import gt4py.definitions as gt_definitions
import gt4py.ir as gt_ir
import gt4py.utils as gt_utils
from gt4py import gtscript
from gt4py.frontend import gtscript_frontend as gt_frontend
from gt4py.gtscript import (
    PARALLEL,
    I,
    J,
    K,
    abs,
    asin,
    compile_assert,
    computation,
    horizontal,
    interval,
    isfinite,
    region,
    sin,
)


# ---- Utilities -----


def parse_definition(
    definition_func: Callable[..., None],
    *,
    name: str,
    module: str,
    externals: Optional[Dict[str, Any]] = None,
    dtypes: Dict[Type, Type] = None,
    rebuild=False,
    **kwargs,
):
    original_annotations = gtscript._set_arg_dtypes(definition_func, dtypes=dtypes or {})

    build_options = gt_definitions.BuildOptions(
        name=name,
        module=module,
        rebuild=rebuild,
        backend_opts=kwargs,
        build_info=None,
    )

    gt_frontend.GTScriptFrontend.prepare_stencil_definition(
        definition_func, externals=externals or {}
    )
    definition_ir = gt_frontend.GTScriptParser(
        definition_func, externals=externals or {}, options=build_options
    ).run()

    setattr(definition_func, "__annotations__", original_annotations)

    return definition_ir


# ---- Tests -----

GLOBAL_BOOL_CONSTANT = True
GLOBAL_CONSTANT = 1.0
GLOBAL_NESTED_CONSTANTS = types.SimpleNamespace(A=100, B=200)
GLOBAL_VERY_NESTED_CONSTANTS = types.SimpleNamespace(nested=types.SimpleNamespace(A=1000, B=2000))


@gtscript.function
def add_external_const(a):
    return a + 10.0 + GLOBAL_CONSTANT


class TestInlinedExternals:
    def test_all_legal_combinations(self):
        def definition_func(inout_field: gtscript.Field[float]):
            from gt4py.__gtscript__ import PARALLEL, computation, interval

            with computation(PARALLEL), interval(...):
                inout_field = (
                    (
                        inout_field[0, 0, 0]
                        + GLOBAL_CONSTANT
                        + GLOBAL_NESTED_CONSTANTS.A
                        + GLOBAL_VERY_NESTED_CONSTANTS.nested.A
                    )
                    if GLOBAL_BOOL_CONSTANT
                    else 0
                )

        parse_definition(
            definition_func, name=inspect.stack()[0][3], module=self.__class__.__name__
        )

    def test_missing(self):
        def definition_func(inout_field: gtscript.Field[float]):
            from gt4py.__gtscript__ import PARALLEL, computation, interval

            with computation(PARALLEL), interval(...):
                inout_field = inout_field[0, 0, 0] + MISSING_CONSTANT

        with pytest.raises(gt_frontend.GTScriptSymbolError, match=r".*MISSING_CONSTANT.*"):
            parse_definition(
                definition_func, name=inspect.stack()[0][3], module=self.__class__.__name__
            )

        def definition_func(inout_field: gtscript.Field[float]):
            from gt4py.__gtscript__ import PARALLEL, computation, interval

            with computation(PARALLEL), interval(...):
                inout_field = inout_field[0, 0, 0] + GLOBAL_NESTED_CONSTANTS.missing

        with pytest.raises(
            gt_frontend.GTScriptDefinitionError, match=r".*GLOBAL_NESTED_CONSTANTS.missing.*"
        ):
            parse_definition(
                definition_func, name=inspect.stack()[0][3], module=self.__class__.__name__
            )

    def test_recursive_function_imports(self):
        @gtscript.function
        def func_deeply_nested():
            from gt4py.__externals__ import another_const

            return another_const

        @gtscript.function
        def func_nested():
            from gt4py.__externals__ import const

            return const + func_deeply_nested()

        @gtscript.function
        def func():
            from gt4py.__externals__ import other_call

            return other_call()

        def definition_func(inout_field: gtscript.Field[float]):
            from gt4py.__externals__ import some_call

            with computation(PARALLEL), interval(...):
                inout_field = func() + some_call()

        def_ir = parse_definition(
            definition_func,
            name=inspect.stack()[0][3],
            module=self.__class__.__name__,
            externals={
                "some_call": func,
                "other_call": func_nested,
                "const": GLOBAL_CONSTANT,
                "another_const": GLOBAL_CONSTANT,
            },
        )
        assert set(def_ir.externals.keys()) == {
            "some_call",
            "const",
            "other_call",
            "func",
            "another_const",
            "tests.test_unittest.test_gtscript_frontend.func_nested.func_deeply_nested",
        }

    def test_decorated_freeze(self):
        A = 0

        @gtscript.function
        def some_function():
            return A

        A = 1

        def definition_func(inout_field: gtscript.Field[float]):
            from gt4py.__gtscript__ import PARALLEL, computation, interval

            with computation(PARALLEL), interval(...):
                inout_field = some_function()

        def_ir = parse_definition(
            definition_func,
            externals={"func": some_function},
            name=inspect.stack()[0][3],
            module=self.__class__.__name__,
        )

        stmt = def_ir.computations[0].body.stmts[0]
        assert isinstance(stmt.value, gt_ir.ScalarLiteral) and stmt.value.value == 0

    @pytest.mark.parametrize("value_type", [str, dict, list])
    def test_wrong_value(self, value_type):
        WRONG_VALUE_CONSTANT = value_type()

        def definition_func(inout_field: gtscript.Field[float]):
            from gt4py.__gtscript__ import PARALLEL, computation, interval

            with computation(PARALLEL), interval(...):
                inout_field = inout_field[0, 0, 0] + WRONG_VALUE_CONSTANT

        with pytest.raises(gt_frontend.GTScriptDefinitionError, match=r".*WRONG_VALUE_CONSTANT.*"):
            parse_definition(
                definition_func, name=inspect.stack()[0][3], module=self.__class__.__name__
            )


class TestFunction:
    def test_error_invalid(self):
        def func():
            return 1.0

        def definition_func(inout_field: gtscript.Field[float]):
            from gt4py.__gtscript__ import PARALLEL, computation, interval

            with computation(PARALLEL), interval(...):
                inout_field = func()

        with pytest.raises(TypeError, match=r"func is not a gtscript function"):
            parse_definition(
                definition_func, name=inspect.stack()[0][3], module=self.__class__.__name__
            )


class TestImportedExternals:
    def test_all_legal_combinations(self):
        externals = dict(
            BOOL_CONSTANT=-1.0,
            CONSTANT=-2.0,
            NESTED_CONSTANTS=types.SimpleNamespace(A=-100, B=-200),
            VERY_NESTED_CONSTANTS=types.SimpleNamespace(
                nested=types.SimpleNamespace(A=-1000, B=-2000)
            ),
        )

        def definition_func(inout_field: gtscript.Field[float]):
            from gt4py.__externals__ import (
                BOOL_CONSTANT,
                CONSTANT,
                NESTED_CONSTANTS,
                VERY_NESTED_CONSTANTS,
            )
            from gt4py.__gtscript__ import PARALLEL, computation, interval

            with computation(PARALLEL), interval(...):
                inout_field = (
                    (
                        inout_field[0, 0, 0]
                        + CONSTANT
                        + NESTED_CONSTANTS.A
                        + VERY_NESTED_CONSTANTS.nested.A
                    )
                    if GLOBAL_BOOL_CONSTANT
                    else 0
                )

        parse_definition(
            definition_func,
            externals=externals,
            name=inspect.stack()[0][3],
            module=self.__class__.__name__,
        )

    def test_missing(self):
        externals = dict(CONSTANT=-2.0, NESTED_CONSTANTS=types.SimpleNamespace(A=-100, B=-200))

        def definition_func(inout_field: gtscript.Field[float]):
            from gt4py.__externals__ import MISSING_CONSTANT
            from gt4py.__gtscript__ import PARALLEL, computation, interval

            with computation(PARALLEL), interval(...):
                inout_field = inout_field[0, 0, 0] + MISSING_CONSTANT

        with pytest.raises(gt_frontend.GTScriptDefinitionError, match=r".*MISSING_CONSTANT.*"):
            parse_definition(
                definition_func, name=inspect.stack()[0][3], module=self.__class__.__name__
            )

        def definition_func(inout_field: gtscript.Field[float]):
            from gt4py.__externals__ import NESTED_CONSTANTS
            from gt4py.__gtscript__ import PARALLEL, computation, interval

            with computation(PARALLEL), interval(...):
                inout_field = inout_field[0, 0, 0] + NESTED_CONSTANTS.missing

        with pytest.raises(
            gt_frontend.GTScriptDefinitionError, match=r".*NESTED_CONSTANTS.missing.*"
        ):
            parse_definition(
                definition_func,
                externals=externals,
                name=inspect.stack()[0][3],
                module=self.__class__.__name__,
            )

    @pytest.mark.parametrize("value_type", [str, dict, list])
    def test_wrong_value(self, value_type):
        def definition_func(inout_field: gtscript.Field[float]):
            from gt4py.__externals__ import WRONG_VALUE_CONSTANT

            with computation(PARALLEL), interval(...):
                inout_field = inout_field[0, 0, 0] + WRONG_VALUE_CONSTANT

        externals = dict(WRONG_VALUE_CONSTANT=value_type())

        with pytest.raises(gt_frontend.GTScriptDefinitionError, match=r".*WRONG_VALUE_CONSTANT.*"):
            parse_definition(
                definition_func,
                externals=externals,
                name=inspect.stack()[0][3],
                module=self.__class__.__name__,
            )


class TestIntervalSyntax:
    def test_simple(self):
        def definition_func(field: gtscript.Field[float]):
            with computation(PARALLEL), interval(0, 1):
                field = 0

        def_ir = parse_definition(
            definition_func, name=inspect.stack()[0][3], module=self.__class__.__name__
        )
        loc = def_ir.computations[0].interval.loc
        assert def_ir.computations[0].interval.start == gt_ir.AxisBound(
            level=gt_ir.LevelMarker.START, offset=0, loc=loc
        )
        assert def_ir.computations[0].interval.end == gt_ir.AxisBound(
            level=gt_ir.LevelMarker.START, offset=1, loc=loc
        )

    def test_none(self):
        def definition_func(field: gtscript.Field[float]):
            with computation(PARALLEL), interval(1, None):
                field = 0

        def_ir = parse_definition(
            definition_func, name=inspect.stack()[0][3], module=self.__class__.__name__
        )
        loc = def_ir.computations[0].interval.loc
        assert def_ir.computations[0].interval.start == gt_ir.AxisBound(
            level=gt_ir.LevelMarker.START, offset=1, loc=loc
        )
        assert def_ir.computations[0].interval.end == gt_ir.AxisBound(
            level=gt_ir.LevelMarker.END, offset=0, loc=loc
        )

    def test_externals(self):
        def definition_func(field: gtscript.Field[float]):
            from gt4py.__externals__ import kstart

            with computation(PARALLEL), interval(kstart, -1):
                field = 0

        for kstart in (3, gtscript.K[3]):
            # An implementation quirk allows us to use gtscript.K[3] here,
            # although it is not great form to do so, since two-argument syntax
            # should not use AxisIndex objects.
            def_ir = parse_definition(
                definition_func,
                externals={"kstart": kstart},
                name=inspect.stack()[0][3],
                module=self.__class__.__name__,
            )
            loc = def_ir.computations[0].interval.loc
            assert def_ir.computations[0].interval.start == gt_ir.AxisBound(
                level=gt_ir.LevelMarker.START, offset=3, loc=loc
            )
            assert def_ir.computations[0].interval.end == gt_ir.AxisBound(
                level=gt_ir.LevelMarker.END, offset=-1, loc=loc
            )

    def test_axisinterval(self):
        def definition_func(field: gtscript.Field[float]):
            with computation(PARALLEL), interval(K[1:-1]):
                field = 0

        def_ir = parse_definition(
            definition_func, name=inspect.stack()[0][3], module=self.__class__.__name__
        )
        loc = def_ir.computations[0].interval.loc
        assert def_ir.computations[0].interval.start == gt_ir.AxisBound(
            level=gt_ir.LevelMarker.START, offset=1, loc=loc
        )
        assert def_ir.computations[0].interval.end == gt_ir.AxisBound(
            level=gt_ir.LevelMarker.END, offset=-1, loc=loc
        )

    def test_error_none(self):
        def definition_func(field: gtscript.Field[float]):
            with computation(PARALLEL), interval(None, -1):
                field = 0

        with pytest.raises(
            gt_frontend.GTScriptSyntaxError, match="Invalid interval range specification"
        ):
            parse_definition(
                definition_func, name=inspect.stack()[0][3], module=self.__class__.__name__
            )

    def test_error_do_not_mix(self):
        def definition_func(field: gtscript.Field[float]):
            with computation(PARALLEL), interval(K[2], -1):
                field = 0

        with pytest.raises(gt_frontend.GTScriptSyntaxError, match="Two-argument syntax"):
            parse_definition(
                definition_func, name=inspect.stack()[0][3], module=self.__class__.__name__
            )

    def test_reversed_interval(self):
        def definition_func(field: gtscript.Field[float]):
            with computation(PARALLEL), interval(-1, 1):
                field = 0

        with pytest.raises(
            gt_frontend.GTScriptSyntaxError, match="Invalid interval range specification"
        ):
            parse_definition(
                definition_func, name=inspect.stack()[0][3], module=self.__class__.__name__
            )

    def test_overlapping_intervals_none(self):
        def definition_func(field: gtscript.Field[float]):
            with computation(PARALLEL):
                with interval(0, None):
                    field = 0
                with interval(-1, None):
                    field = 1

        with pytest.raises(gt_frontend.GTScriptSyntaxError, match="Overlapping intervals"):
            parse_definition(
                definition_func, name=inspect.stack()[0][3], module=self.__class__.__name__
            )

    def test_overlapping_intervals(self):
        def definition_func(field: gtscript.Field[float]):
            with computation(PARALLEL):
                with interval(0, 3):
                    field = 0
                with interval(2, None):
                    field = 1

        with pytest.raises(gt_frontend.GTScriptSyntaxError, match="Overlapping intervals"):
            parse_definition(
                definition_func, name=inspect.stack()[0][3], module=self.__class__.__name__
            )

    def test_nonoverlapping_intervals(self):
        def definition_func(field: gtscript.Field[float]):
            with computation(PARALLEL):
                with interval(0, 2):
                    field = 0
                with interval(3, -1):
                    field = 1
                with interval(-1, None):
                    field = 2

        parse_definition(
            definition_func, name=inspect.stack()[0][3], module=self.__class__.__name__
        )


class TestRegions:
    def test_one_interval_only(self):
        def stencil(in_f: gtscript.Field[np.float_]):
            with computation(PARALLEL), interval(...), horizontal(region[I[0:3], :]):
                in_f = 1.0

        def_ir = parse_definition(
            stencil, name=inspect.stack()[0][3], module=self.__class__.__name__
        )

        assert len(def_ir.computations) == 1
        assert isinstance(def_ir.computations[0].body.stmts[0], gt_ir.HorizontalIf)

    def test_one_interval_only_single(self):
        def stencil(in_f: gtscript.Field[np.float_]):
            with computation(PARALLEL), interval(...), horizontal(region[I[0], :]):
                in_f = 1.0

        def_ir = parse_definition(
            stencil, name=inspect.stack()[0][3], module=self.__class__.__name__
        )

        assert len(def_ir.computations) == 1
        assert def_ir.computations[0].body.stmts[0].intervals["I"].is_single_index

    def test_from_external(self):
        def stencil(in_f: gtscript.Field[np.float_]):
            from gt4py.__externals__ import i1

            with computation(PARALLEL), interval(...), horizontal(region[i1, :]):
                in_f = 1.0

        def_ir = parse_definition(
            stencil,
            name=inspect.stack()[0][3],
            module=self.__class__.__name__,
            externals={"i1": I[1]},
        )

        assert len(def_ir.computations) == 1
        assert (
            def_ir.computations[0].body.stmts[0].intervals["I"].start.level
            == gt_ir.LevelMarker.START
        )
        assert def_ir.computations[0].body.stmts[0].intervals["I"].start.offset == 1
        assert def_ir.computations[0].body.stmts[0].intervals["I"].is_single_index

    def test_multiple_inline(self):
        def stencil(in_f: gtscript.Field[np.float_]):
            with computation(PARALLEL), interval(...):
                in_f = in_f + 1.0
                with horizontal(region[I[0], :], region[:, J[-1]]):
                    in_f = 1.0

        def_ir = parse_definition(
            stencil, name=inspect.stack()[0][3], module=self.__class__.__name__
        )

        assert len(def_ir.computations[0].body.stmts) == 3

    def test_inside_function(self):
        @gtscript.function
        def region_func():
            from gt4py.__externals__ import ie

            field = 0.0
            with horizontal(region[ie, :]):
                field = 1.0

            return field

        def stencil(in_f: gtscript.Field[np.float_]):
            with computation(PARALLEL), interval(...):
                in_f = region_func()

        def_ir = parse_definition(
            stencil,
            name=inspect.stack()[0][3],
            module=self.__class__.__name__,
            externals={"ie": I[-1]},
        )

<<<<<<< HEAD
=======
        # TODO: Does this need to assert anything?

>>>>>>> a735673a
    def test_error_undefined(self):
        def stencil(in_f: gtscript.Field[np.float_]):
            from gt4py.__externals__ import i0  # forget to add 'ia'

            with computation(PARALLEL), interval(...):
                in_f = in_f + 1.0
                with horizontal(region[i0 : 1 + ia, :]):
                    in_f = 1.0

        with pytest.raises(gt_frontend.GTScriptSyntaxError, match="Unknown symbol"):
            parse_definition(stencil, name=inspect.stack()[0][3], module=self.__class__.__name__)

    def test_error_nested(self):
        def stencil(in_f: gtscript.Field[np.float_]):
            with computation(PARALLEL), interval(...):
                in_f = in_f + 1.0
                with horizontal(region[I[0], :]):
                    in_f = 1.0
                    with horizontal(region[:, J[-1]]):
                        in_f = 2.0

        with pytest.raises(
            gt_frontend.GTScriptSyntaxError,
            match="Cannot nest `with` node inside horizontal region",
        ):
            parse_definition(stencil, name=inspect.stack()[0][3], module=self.__class__.__name__)


class TestExternalsWithSubroutines:
    def test_all_legal_combinations(self):
        @gtscript.function
        def _stage_laplacian_x(dx, phi):
            lap = add_external_const(phi[-1, 0, 0] - 2.0 * phi[0, 0, 0] + phi[1, 0, 0]) / (dx * dx)
            return lap

        @gtscript.function
        def _stage_laplacian_y(dy, phi):
            lap = (phi[0, -1, 0] - 2.0 * phi[0, 0, 0] + phi[0, 1, 0]) / (dy * dy)
            return lap

        @gtscript.function
        def _stage_laplacian(dx, dy, phi):
            from gt4py.__externals__ import stage_laplacian_x, stage_laplacian_y

            lap_x = stage_laplacian_x(dx=dx, phi=phi)
            lap_y = stage_laplacian_y(dy=dy, phi=phi)
            lap = lap_x[0, 0, 0] + lap_y[0, 0, 0]

            return lap

        @gtscript.function
        def identity(field_in):
            return field_in

        def definition_func(
            in_phi: gtscript.Field[np.float64],
            in_gamma: gtscript.Field[np.float64],
            out_phi: gtscript.Field[np.float64],
            out_field: gtscript.Field[np.float64],
            *,
            dx: float,
            dy: float,
        ):
            from gt4py.__externals__ import stage_laplacian, stage_laplacian_x, stage_laplacian_y
            from gt4py.__gtscript__ import BACKWARD, FORWARD, PARALLEL, computation, interval

            with computation(PARALLEL), interval(...):
                lap = stage_laplacian(dx=dx, dy=dy, phi=in_phi) + GLOBAL_CONSTANT
                out_phi = in_gamma[0, 0, 0] * lap[0, 0, 0]

            with computation(PARALLEL), interval(...):
                tmp_out = identity(in_phi)
                out_phi = tmp_out + 1

            with computation(PARALLEL), interval(...):
                tmp_out2 = identity(in_gamma)
                out_field = out_phi + tmp_out2

        externals = {
            "stage_laplacian": _stage_laplacian,
            "stage_laplacian_x": _stage_laplacian_x,
            "stage_laplacian_y": _stage_laplacian_y,
        }
        parse_definition(
            definition_func,
            externals=externals,
            name=inspect.stack()[0][3],
            module=self.__class__.__name__,
        )

    def test_no_nested_function_call(self):
        @gtscript.function
        def _lap(dx, phi):
            return (phi[0, -1, 0] - 2.0 * phi[0, 0, 0] + phi[0, 1, 0]) / (dx * dx)

        def definition_func(phi: gtscript.Field[np.float64], dx: float):
            from gt4py.__externals__ import lap

            with computation(PARALLEL), interval(...):
                phi = lap(lap(phi, dx), dx)

        with pytest.raises(gt_frontend.GTScriptSyntaxError, match="in arguments to function calls"):
            parse_definition(
                definition_func,
                name=inspect.stack()[0][3],
                module=self.__class__.__name__,
                externals={
                    "lap": _lap,
                },
            )


class TestFunctionReturn:
    def test_no_return(self):
        @gtscript.function
        def test_no_return(arg):
            arg = 1

        def definition_func(phi: gtscript.Field[np.float64]):
            with computation(PARALLEL), interval(...):
                phi = test_no_return(phi)

        with pytest.raises(
            gt_frontend.GTScriptSyntaxError, match="should have a single return statement"
        ):
            parse_definition(
                definition_func, name=inspect.stack()[0][3], module=self.__class__.__name__
            )

    def test_number_return_args(self):
        @gtscript.function
        def test_return_args(arg):
            return 1, 2

        def definition_func(phi: gtscript.Field[np.float64]):
            with computation(PARALLEL), interval(...):
                phi = test_return_args(phi)

        with pytest.raises(
            gt_frontend.GTScriptSyntaxError,
            match="Number of returns values does not match arguments on left side",
        ):
            parse_definition(
                definition_func, name=inspect.stack()[0][3], module=self.__class__.__name__
            )

    def test_multiple_return(self):
        @gtscript.function
        def test_multiple_return(arg):
            return 1
            return 2

        def definition_func(phi: gtscript.Field[np.float64]):
            with computation(PARALLEL), interval(...):
                phi = test_multiple_return(phi)

        with pytest.raises(
            gt_frontend.GTScriptSyntaxError, match="should have a single return statement"
        ):
            parse_definition(
                definition_func, name=inspect.stack()[0][3], module=self.__class__.__name__
            )

    def test_conditional_return(self):
        @gtscript.function
        def test_conditional_return(arg):
            if arg > 1:
                tmp = 1
            else:
                tmp = 2
            return tmp

        def definition_func(phi: gtscript.Field[np.float64]):
            with computation(PARALLEL), interval(...):
                phi = test_conditional_return(phi)

        parse_definition(
            definition_func, name=inspect.stack()[0][3], module=self.__class__.__name__
        )


class TestCompileTimeAssertions:
    def test_nomsg(self):
        def definition(inout_field: gtscript.Field[float]):
            from gt4py.__externals__ import EXTERNAL

            with computation(PARALLEL), interval(...):
                compile_assert(EXTERNAL < 1)
                inout_field = inout_field[0, 0, 0] + EXTERNAL

        parse_definition(
            definition,
            externals={"EXTERNAL": 0},
            name=inspect.stack()[0][3],
            module=self.__class__.__name__,
        )

        with pytest.raises(gt_frontend.GTScriptAssertionError, match="Assertion failed"):
            parse_definition(
                definition,
                externals={"EXTERNAL": 1},
                name=inspect.stack()[0][3],
                module=self.__class__.__name__,
            )

    def test_nested_attribute(self):
        def definition(inout_field: gtscript.Field[float]):
            with computation(PARALLEL), interval(...):
                compile_assert(GLOBAL_VERY_NESTED_CONSTANTS.nested.A > 1)
                inout_field = inout_field[0, 0, 0] + GLOBAL_VERY_NESTED_CONSTANTS.nested.A

        parse_definition(definition, name=inspect.stack()[0][3], module=self.__class__.__name__)

    def test_inside_func(self):
        @gtscript.function
        def assert_in_func(field):
            compile_assert(GLOBAL_CONSTANT < 2)
            return field[0, 0, 0] + GLOBAL_CONSTANT

        def definition(inout_field: gtscript.Field[float]):
            with computation(PARALLEL), interval(...):
                inout_field = assert_in_func(inout_field)

        parse_definition(definition, name=inspect.stack()[0][3], module=self.__class__.__name__)

    def test_runtime_error(self):
        def definition(inout_field: gtscript.Field[float]):
            with computation(PARALLEL), interval(...):
                compile_assert(inout_field[0, 0, 0] < 0)

        with pytest.raises(
            gt_frontend.GTScriptSyntaxError,
            match="Evaluation of compile_assert condition failed",
        ):
            parse_definition(definition, name=inspect.stack()[0][3], module=self.__class__.__name__)


class TestReducedDimensions:
    def test_syntax(self):
        def definition_func(
            field_3d: gtscript.Field[gtscript.IJK, np.float_],
            field_2d: gtscript.Field[gtscript.IJ, np.float_],
            field_1d: gtscript.Field[gtscript.K, np.float_],
        ):
            with computation(FORWARD), interval(...):
                field_2d = field_1d[1]
                field_3d = field_2d + field_1d

        def_ir = parse_definition(
            definition_func, name=inspect.stack()[0][3], module=self.__class__.__name__
        )

        assert len(def_ir.computations) == 1
        first_stmt = def_ir.computations[0].body.stmts[0]

        value_ref = first_stmt.value
        assert value_ref.name == "field_1d"
        assert set(value_ref.offset.keys()) == {"K"}

        target_ref = first_stmt.target
        assert target_ref.name == "field_2d"
        assert set(target_ref.offset.keys()) == {"I", "J"}

        second_stmt = def_ir.computations[0].body.stmts[1]

        target_ref = second_stmt.target
        assert target_ref.name == "field_3d"
        assert set(target_ref.offset.keys()) == {"I", "J", "K"}

    def test_error_syntax(self):
        def definition(
            field_in: gtscript.Field[gtscript.K, np.float_],
            field_out: gtscript.Field[gtscript.IJK, np.float_],
        ):
            with computation(PARALLEL), interval(...):
                field_out = field_in[0, 0, 1]

        with pytest.raises(
            gt_frontend.GTScriptSyntaxError,
            match="Incorrect offset specification detected. Found .* but the field has dimensions .*",
        ):
            parse_definition(definition, name=inspect.stack()[0][3], module=self.__class__.__name__)

    def test_error_write_1d(self):
        def definition(
            field_in: gtscript.Field[gtscript.IJK, np.float_],
            field_out: gtscript.Field[gtscript.K, np.float_],
        ):
            with computation(PARALLEL), interval(...):
                field_out = field_in[0, 0, 0]

        with pytest.raises(
            gt_frontend.GTScriptSyntaxError,
            match="Cannot assign to field .* as all parallel axes .* are not present",
        ):
            parse_definition(definition, name=inspect.stack()[0][3], module=self.__class__.__name__)


class TestDataDimensions:
    def test_syntax(self):
        def definition(
            field_in: gtscript.Field[np.float_],
            another_field: gtscript.Field[(np.float_, 3)],
            field_out: gtscript.Field[gtscript.IJK, (np.float_, (3,))],
        ):
            with computation(PARALLEL), interval(...):
                field_out[0, 0, 0][0] = field_in
                field_out[0, 0, 0][1] = field_in
                field_out[0, 0, 0][2] = field_in[0, 0, 0] + another_field[0, 0, 0][2]

        parse_definition(definition, name=inspect.stack()[0][3], module=self.__class__.__name__)


class TestImports:
    def test_all_legal_combinations(self):
        def definition_func(inout_field: gtscript.Field[float]):
            from __externals__ import EXTERNAL
            from __gtscript__ import BACKWARD, FORWARD, PARALLEL, computation, interval
            from gt4py.__externals__ import EXTERNAL
            from gt4py.__gtscript__ import BACKWARD, FORWARD, PARALLEL, computation, interval

            with computation(PARALLEL), interval(...):
                inout_field = inout_field[0, 0, 0] + EXTERNAL

        parse_definition(
            definition_func,
            externals={"EXTERNAL": 1.0},
            name=inspect.stack()[0][3],
            module=self.__class__.__name__,
        )

    @pytest.mark.parametrize(
        "id_case,import_line",
        list(
            enumerate(
                [
                    "import gt4py",
                    "from externals import EXTERNAL",
                    "from gt4py import __gtscript__",
                    "from gt4py import __externals__",
                    "from gt4py.gtscript import computation",
                    "from gt4py.externals import EXTERNAL",
                ]
            )
        ),
    )
    def test_wrong_imports(self, id_case, import_line):
        definition_source = textwrap.dedent(
            f"""
        def definition_func(inout_field: gtscript.Field[float]):
            {import_line}

            with computation(PARALLEL), interval(...):
                inout_field = inout_field[0, 0, 0]
"""
        )

        context = dict(gtscript=gtscript)
        exec(definition_source, context)
        definition_func = context["definition_func"]
        definition_func.__exec_source__ = definition_source

        with pytest.raises(gt_frontend.GTScriptSyntaxError):
            parse_definition(
                definition_func, name=inspect.stack()[0][3], module=self.__class__.__name__
            )


class TestDTypes:
    @pytest.mark.parametrize(
        "id_case,test_dtype",
        list(enumerate([bool, np.bool_, int, np.int32, np.int64, float, np.float32, np.float64])),
    )
    def test_all_legal_dtypes(self, id_case, test_dtype):
        def definition_func(
            in_field: gtscript.Field[test_dtype],
            out_field: gtscript.Field[test_dtype],
            param: test_dtype,
        ):
            with computation(PARALLEL), interval(...):
                out_field = in_field + param

        parse_definition(
            definition_func, name=inspect.stack()[0][3], module=self.__class__.__name__
        )

        def definition_func(
            in_field: gtscript.Field["dtype"], out_field: gtscript.Field["dtype"], param: "dtype"
        ):
            with computation(PARALLEL), interval(...):
                out_field = in_field + param

        parse_definition(
            definition_func,
            dtypes={"dtype": test_dtype},
            name=inspect.stack()[0][3],
            module=self.__class__.__name__,
        )

    @pytest.mark.parametrize(
        "id_case,test_dtype", list(enumerate([str, np.uint32, np.uint64, dict, map, bytes]))
    )
    def test_invalid_inlined_dtypes(self, id_case, test_dtype):
        with pytest.raises(ValueError, match=r".*data type descriptor.*"):

            def definition_func(
                in_field: gtscript.Field[test_dtype],
                out_field: gtscript.Field[test_dtype],
                param: test_dtype,
            ):
                with computation(PARALLEL), interval(...):
                    out_field = in_field + param

    @pytest.mark.parametrize(
        "id_case,test_dtype", list(enumerate([str, np.uint32, np.uint64, dict, map, bytes]))
    )
    def test_invalid_external_dtypes(self, id_case, test_dtype):
        def definition_func(
            in_field: gtscript.Field["dtype"], out_field: gtscript.Field["dtype"], param: "dtype"
        ):
            with computation(PARALLEL), interval(...):
                out_field = in_field + param

        with pytest.raises(ValueError, match=r".*data type descriptor.*"):
            parse_definition(
                definition_func,
                name=inspect.stack()[0][3],
                module=self.__class__.__name__,
                dtypes={"dtype": test_dtype},
            )


class TestAssignmentSyntax:
    def test_ellipsis(self):
        def func(in_field: gtscript.Field[np.float_], out_field: gtscript.Field[np.float_]):
            with computation(PARALLEL), interval(...):
                out_field[...] = in_field

        parse_definition(func, name=inspect.stack()[0][3], module=self.__class__.__name__)

    def test_offset(self):
        def func(in_field: gtscript.Field[np.float_], out_field: gtscript.Field[np.float_]):
            with computation(PARALLEL), interval(...):
                out_field[0, 0, 0] = in_field

        parse_definition(func, name=inspect.stack()[0][3], module=self.__class__.__name__)

        with pytest.raises(gt_frontend.GTScriptSyntaxError):

            def func(in_field: gtscript.Field[np.float_], out_field: gtscript.Field[np.float_]):
                with computation(PARALLEL), interval(...):
                    out_field[0, 0, 1] = in_field

            parse_definition(func, name=inspect.stack()[0][3], module=self.__class__.__name__)

        def func(in_field: gtscript.Field[np.float_], out_field: gtscript.Field[np.float_]):
            from gt4py.__externals__ import offset

            with computation(PARALLEL), interval(...):
                out_field[0, 0, offset] = in_field

        parse_definition(
            func,
            externals={"offset": 0},
            name=inspect.stack()[0][3],
            module=self.__class__.__name__,
        )

        with pytest.raises(gt_frontend.GTScriptSyntaxError):

            def func(in_field: gtscript.Field[np.float_], out_field: gtscript.Field[np.float_]):
                from gt4py.__externals__ import offset

                with computation(PARALLEL), interval(...):
                    out_field[0, 0, offset] = in_field

            parse_definition(
                func,
                externals={"offset": 1},
                name=inspect.stack()[0][3],
                module=self.__class__.__name__,
            )

    def test_slice(self):

        with pytest.raises(gt_frontend.GTScriptSyntaxError):

            def func(in_field: gtscript.Field[np.float_], out_field: gtscript.Field[np.float_]):
                with computation(PARALLEL), interval(...):
                    out_field[:, :, :] = in_field

            parse_definition(func, name=inspect.stack()[0][3], module=self.__class__.__name__)

    def test_string(self):
        with pytest.raises(gt_frontend.GTScriptSyntaxError):

            def func(in_field: gtscript.Field[np.float_], out_field: gtscript.Field[np.float_]):
                with computation(PARALLEL), interval(...):
                    out_field["a_key"] = in_field

            parse_definition(func, name=inspect.stack()[0][3], module=self.__class__.__name__)

    def test_temporary(self):
        with pytest.raises(
            gt_frontend.GTScriptSyntaxError,
            match="No subscript allowed in assignment to temporaries",
        ):

            def func(in_field: gtscript.Field[np.float_], out_field: gtscript.Field[np.float_]):
                with computation(PARALLEL), interval(...):
                    tmp[...] = in_field
                    out_field = tmp

            parse_definition(func, name=inspect.stack()[0][3], module=self.__class__.__name__)

        with pytest.raises(
            gt_frontend.GTScriptSyntaxError,
            match="No subscript allowed in assignment to temporaries",
        ):

            def func(in_field: gtscript.Field[np.float_], out_field: gtscript.Field[np.float_]):
                with computation(PARALLEL), interval(...):
                    tmp[0, 0, 0] = 2 * in_field
                    out_field = tmp

            parse_definition(func, name=inspect.stack()[0][3], module=self.__class__.__name__)

    def test_augmented(self):
        def func(in_field: gtscript.Field[np.float_]):
            with computation(PARALLEL), interval(...):
                in_field += 2.0
                in_field -= 0.5
                in_field /= 0.5
                in_field *= 4.0

        parse_definition(func, name=inspect.stack()[0][3], module=self.__class__.__name__)


class TestNestedWithSyntax:
    def test_nested_with(self):
        def definition(in_field: gtscript.Field[np.float_], out_field: gtscript.Field[np.float_]):
            with computation(PARALLEL):
                with interval(...):
                    in_field = out_field

        parse_definition(definition, name=inspect.stack()[0][3], module=self.__class__.__name__)

    def test_nested_with_ordering(self):
        def definition_fw(
            in_field: gtscript.Field[np.float_], out_field: gtscript.Field[np.float_]
        ):
            from gt4py.__gtscript__ import FORWARD, computation, interval

            with computation(FORWARD):
                with interval(1, 2):
                    in_field = out_field + 1
                with interval(0, 1):
                    in_field = out_field + 2

        def definition_bw(
            in_field: gtscript.Field[np.float_], out_field: gtscript.Field[np.float_]
        ):
            from gt4py.__gtscript__ import FORWARD, computation, interval

            with computation(BACKWARD):
                with interval(0, 1):
                    in_field = out_field + 2
                with interval(1, 2):
                    in_field = out_field + 1

        for definition in (definition_fw, definition_bw):
            with pytest.raises(
                gt_frontend.GTScriptSyntaxError,
                match=r"(.*?)Intervals must be specified in order of execution(.*)",
            ):
                parse_definition(
                    definition, name=inspect.stack()[0][3], module=self.__class__.__name__
                )


class TestNativeFunctions:
    def test_simple_call(self):
        def func(in_field: gtscript.Field[np.float_]):
            with computation(PARALLEL), interval(...):
                in_field += sin(in_field)

        parse_definition(func, name=inspect.stack()[0][3], module=self.__class__.__name__)

    def test_offset_arg(self):
        def func(in_field: gtscript.Field[np.float_]):
            with computation(PARALLEL), interval(...):
                in_field += sin(in_field[1, 0, 0])

        parse_definition(func, name=inspect.stack()[0][3], module=self.__class__.__name__)

    def test_nested_calls(self):
        def func(in_field: gtscript.Field[np.float_]):
            with computation(PARALLEL), interval(...):
                in_field += sin(abs(in_field))

        parse_definition(func, name=inspect.stack()[0][3], module=self.__class__.__name__)

    def test_nested_external_call(self):
        def func(in_field: gtscript.Field[np.float_]):
            with computation(PARALLEL), interval(...):
                in_field += sin(add_external_const(in_field))

        parse_definition(func, name=inspect.stack()[0][3], module=self.__class__.__name__)

    def test_multi_nested_calls(self):
        def func(in_field: gtscript.Field[np.float_]):
            with computation(PARALLEL), interval(...):
                in_field += min(abs(sin(add_external_const(in_field))), -0.5)

        parse_definition(func, name=inspect.stack()[0][3], module=self.__class__.__name__)

    def test_native_in_function(self):
        @gtscript.function
        def sinus(field_in):
            return sin(field_in)

        def func(in_field: gtscript.Field[np.float_]):
            with computation(PARALLEL), interval(...):
                in_field += sinus(in_field)

        parse_definition(func, name=inspect.stack()[0][3], module=self.__class__.__name__)

    def test_native_function_unary(self):
        def func(in_field: gtscript.Field[np.float_]):
            with computation(PARALLEL), interval(...):
                in_field = not isfinite(in_field)

        parse_definition(func, name=inspect.stack()[0][3], module=self.__class__.__name__)

    def test_native_function_binary(self):
        def func(in_field: gtscript.Field[np.float_]):
            with computation(PARALLEL), interval(...):
                in_field = asin(in_field) + 1

        parse_definition(func, name=inspect.stack()[0][3], module=self.__class__.__name__)

    def test_native_function_ternary(self):
        def func(in_field: gtscript.Field[np.float_]):
            with computation(PARALLEL), interval(...):
                in_field = asin(in_field) + 1 if 1 < in_field else sin(in_field)

        parse_definition(func, name=inspect.stack()[0][3], module=self.__class__.__name__)


class TestAnnotations:
    @staticmethod
    def sumdiff_defs(
        in_a: gtscript.Field["dtype_in"],
        in_b: gtscript.Field["dtype_in"],
        out_c: gtscript.Field["dtype_out"],
        out_d: gtscript.Field[float],
        *,
        wa: "dtype_scalar",
        wb: int,
    ):
        with computation(PARALLEL), interval(...):
            out_c = wa * in_a + wb * in_b
            out_d = wa * in_a - wb * in_b

    @pytest.mark.parametrize("dtype_in", [int, np.float32, np.float64])
    @pytest.mark.parametrize("dtype_out", [int, np.float32, np.float64])
    @pytest.mark.parametrize("dtype_scalar", [int, np.float32, np.float64])
    def test_set_arg_dtypes(self, dtype_in, dtype_out, dtype_scalar):
        definition = self.sumdiff_defs
        dtypes = {"dtype_in": dtype_in, "dtype_out": dtype_out, "dtype_scalar": dtype_scalar}

        original_annotations = gtscript._set_arg_dtypes(definition, dtypes)

        assert "in_a" in original_annotations
        assert isinstance(original_annotations["in_a"], gtscript._FieldDescriptor)
        assert original_annotations["in_a"].dtype == "dtype_in"
        assert "in_b" in original_annotations
        assert isinstance(original_annotations["in_b"], gtscript._FieldDescriptor)
        assert original_annotations["in_b"].dtype == "dtype_in"
        assert "out_c" in original_annotations
        assert isinstance(original_annotations["out_c"], gtscript._FieldDescriptor)
        assert original_annotations["out_c"].dtype == "dtype_out"
        assert "out_d" in original_annotations
        assert isinstance(original_annotations["out_d"], gtscript._FieldDescriptor)
        assert original_annotations["out_d"].dtype == float
        assert "wa" in original_annotations
        assert original_annotations["wa"] == "dtype_scalar"
        assert "wb" in original_annotations
        assert original_annotations["wb"] == int
        assert len(original_annotations) == 6

        annotations = getattr(definition, "__annotations__", {})
        assert "in_a" in annotations
        assert isinstance(annotations["in_a"], gtscript._FieldDescriptor)
        assert annotations["in_a"].dtype == dtype_in
        assert "in_b" in annotations
        assert isinstance(annotations["in_b"], gtscript._FieldDescriptor)
        assert annotations["in_b"].dtype == dtype_in
        assert "out_c" in annotations
        assert isinstance(annotations["out_c"], gtscript._FieldDescriptor)
        assert annotations["out_c"].dtype == dtype_out
        assert "out_d" in annotations
        assert isinstance(annotations["out_d"], gtscript._FieldDescriptor)
        assert annotations["out_d"].dtype == float
        assert "wa" in annotations
        assert annotations["wa"] == dtype_scalar
        assert "wb" in annotations
        assert annotations["wb"] == int
        assert len(annotations) == 6

        setattr(definition, "__annotations__", original_annotations)

    @pytest.mark.parametrize("dtype_in", [int, np.float32, np.float64])
    @pytest.mark.parametrize("dtype_out", [int, np.float32, np.float64])
    @pytest.mark.parametrize("dtype_scalar", [int, np.float32, np.float64])
    def test_parsing(self, dtype_in, dtype_out, dtype_scalar):
        definition = self.sumdiff_defs
        dtypes = {"dtype_in": dtype_in, "dtype_out": dtype_out, "dtype_scalar": dtype_scalar}

        parse_definition(
            definition, dtypes=dtypes, name=inspect.stack()[0][3], module=self.__class__.__name__
        )

        annotations = getattr(definition, "__annotations__", {})
        assert "in_a" in annotations
        assert isinstance(annotations["in_a"], gtscript._FieldDescriptor)
        assert annotations["in_a"].dtype == "dtype_in"
        assert "in_b" in annotations
        assert isinstance(annotations["in_b"], gtscript._FieldDescriptor)
        assert annotations["in_b"].dtype == "dtype_in"
        assert "out_c" in annotations
        assert isinstance(annotations["out_c"], gtscript._FieldDescriptor)
        assert annotations["out_c"].dtype == "dtype_out"
        assert "out_d" in annotations
        assert isinstance(annotations["out_d"], gtscript._FieldDescriptor)
        assert annotations["out_d"].dtype == float
        assert "wa" in annotations
        assert annotations["wa"] == "dtype_scalar"
        assert "wb" in annotations
        assert annotations["wb"] == int
        assert len(annotations) == 6<|MERGE_RESOLUTION|>--- conflicted
+++ resolved
@@ -562,14 +562,9 @@
             externals={"ie": I[-1]},
         )
 
-<<<<<<< HEAD
-=======
-        # TODO: Does this need to assert anything?
-
->>>>>>> a735673a
     def test_error_undefined(self):
         def stencil(in_f: gtscript.Field[np.float_]):
-            from gt4py.__externals__ import i0  # forget to add 'ia'
+            from gt4py.__externals__ import i0, ia  # forget to add 'ia'
 
             with computation(PARALLEL), interval(...):
                 in_f = in_f + 1.0

# -*- coding: utf-8 -*-
#
# GT4Py - GridTools4Py - GridTools for Python
#
# Copyright (c) 2014-2021, ETH Zurich
# All rights reserved.
#
# This file is part the GT4Py project and the GridTools framework.
# GT4Py is free software: you can redistribute it and/or modify it under
# the terms of the GNU General Public License as published by the
# Free Software Foundation, either version 3 of the License, or any later
# version. See the LICENSE.txt file at the top-level directory of this
# distribution for a copy of the license or check <https://www.gnu.org/licenses/>.
#
# SPDX-License-Identifier: GPL-3.0-or-later

import textwrap
import types

import numpy as np
import pytest

import gt4py.definitions as gt_definitions
import gt4py.ir as gt_ir
import gt4py.utils as gt_utils
from gt4py import gtscript
from gt4py.frontend import gtscript_frontend as gt_frontend
from gt4py.gtscript import __INLINED, PARALLEL, I, J, computation, horizontal, interval, region

from ..definitions import id_version


# ---- Utilities -----
frontend = gt_frontend.GTScriptFrontend


def compile_definition(
    definition_func,
    name: str,
    module: str,
    *,
    externals: dict = None,
    dtypes: dict = None,
    rebuild=False,
    **kwargs,
):
    _, original_annotations = gtscript._set_arg_dtypes(definition_func, dtypes=dtypes or {})
    build_options = gt_definitions.BuildOptions(
        name=name, module=module, rebuild=rebuild, backend_opts=kwargs, build_info=None
    )

    options_id = gt_utils.shashed_id(build_options)
    stencil_id = frontend.get_stencil_id(
        build_options.qualified_name, definition_func, externals, options_id
    )
    definition_ir = gt_frontend.GTScriptParser(
        definition_func, externals=externals or {}, options=build_options
    ).run()

    setattr(definition_func, "__annotations__", original_annotations)

    return stencil_id, definition_ir


# ---- Tests-----

GLOBAL_BOOL_CONSTANT = True
GLOBAL_CONSTANT = 1.0
GLOBAL_NESTED_CONSTANTS = types.SimpleNamespace(A=100, B=200)
GLOBAL_VERY_NESTED_CONSTANTS = types.SimpleNamespace(nested=types.SimpleNamespace(A=1000, B=2000))


@gtscript.function
def add_external_const(a):
    return a + 10.0 + GLOBAL_CONSTANT


class TestInlinedExternals:
    def test_all_legal_combinations(self, id_version):
        module = f"TestInlinedExternals_test_module_{id_version}"
        externals = {}

        def definition_func(inout_field: gtscript.Field[float]):
            from gt4py.__gtscript__ import PARALLEL, computation, interval

            with computation(PARALLEL), interval(...):
                inout_field = (
                    (
                        inout_field[0, 0, 0]
                        + GLOBAL_CONSTANT
                        + GLOBAL_NESTED_CONSTANTS.A
                        + GLOBAL_VERY_NESTED_CONSTANTS.nested.A
                    )
                    if GLOBAL_BOOL_CONSTANT
                    else 0
                )

        compile_definition(
            definition_func, "test_all_legal_combinations", module, externals=externals
        )

    def test_missing(self, id_version):
        module = f"TestInlinedExternals_test_module_{id_version}"
        externals = {}

        def definition_func(inout_field: gtscript.Field[float]):
            from gt4py.__gtscript__ import PARALLEL, computation, interval

            with computation(PARALLEL), interval(...):
                inout_field = inout_field[0, 0, 0] + MISSING_CONSTANT

        with pytest.raises(gt_frontend.GTScriptSymbolError, match=r".*MISSING_CONSTANT.*"):
            compile_definition(definition_func, "test_missing_symbol", module, externals=externals)

        def definition_func(inout_field: gtscript.Field[float]):
            from gt4py.__gtscript__ import PARALLEL, computation, interval

            with computation(PARALLEL), interval(...):
                inout_field = inout_field[0, 0, 0] + GLOBAL_NESTED_CONSTANTS.missing

        with pytest.raises(
            gt_frontend.GTScriptDefinitionError, match=r".*GLOBAL_NESTED_CONSTANTS.missing.*"
        ):
            compile_definition(
                definition_func, "test_missing_nested_symbol", module, externals=externals
            )

    def test_recursive_function_imports(self, id_version):
        module = f"TestInlinedExternals_test_recursive_imports_{id_version}"
<<<<<<< HEAD

        @gtscript.function
        def func_nest2():
=======

        @gtscript.function
        def func_deeply_nested():
            from __externals__ import another_const

            return another_const

        @gtscript.function
        def func_nested():
>>>>>>> 464233f3
            from __externals__ import const

            return const + func_deeply_nested()

        @gtscript.function
<<<<<<< HEAD
        def func_nest1():
            from __externals__ import other

            return other()
=======
        def func():
            from __externals__ import other_call

            return other_call()
>>>>>>> 464233f3

        def definition_func(inout_field: gtscript.Field[float]):
            from __externals__ import some_call

            with computation(PARALLEL), interval(...):
                inout_field = func() + some_call()

        stencil_id, def_ir = compile_definition(
            definition_func,
            "test_recursive_imports",
            module,
            externals={
                "some_call": func,
                "other_call": func_nested,
                "const": GLOBAL_CONSTANT,
                "another_const": GLOBAL_CONSTANT,
            },
        )
        assert set(def_ir.externals.keys()) == {
            "some_call",
            "const",
<<<<<<< HEAD
            "other",
            "func_nest1",
=======
            "other_call",
            "func",
            "another_const",
            "tests.test_unittest.test_gtscript_frontend.func_nested.func_deeply_nested",
>>>>>>> 464233f3
        }

    def test_decorated_freeze(self):
        A = 0

        @gtscript.function
        def some_function():
            return A

        module = f"TestInlinedExternals_test_undecorated_delay_{id_version}"
        externals = {"func": some_function}

        A = 1

        def definition_func(inout_field: gtscript.Field[float]):
            from gt4py.__gtscript__ import PARALLEL, computation, interval

            with computation(PARALLEL), interval(...):
                inout_field = some_function()

        stencil_id, def_ir = compile_definition(
            definition_func, "test_decorated_freeze", module, externals=externals
        )

        stmt = def_ir.computations[0].body.stmts[0]
        assert isinstance(stmt.value, gt_ir.ScalarLiteral) and stmt.value.value == 0

    @pytest.mark.parametrize("value_type", [str, dict, list])
    def test_wrong_value(self, id_version, value_type):
        module = f"TestInlinedExternals_test_module_{id_version}"
        externals = {}

        WRONG_VALUE_CONSTANT = value_type()

        def definition_func(inout_field: gtscript.Field[float]):
            from gt4py.__gtscript__ import PARALLEL, computation, interval

            with computation(PARALLEL), interval(...):
                inout_field = inout_field[0, 0, 0] + WRONG_VALUE_CONSTANT

        with pytest.raises(gt_frontend.GTScriptDefinitionError, match=r".*WRONG_VALUE_CONSTANT.*"):
            compile_definition(definition_func, "test_wrong_value", module, externals=externals)


class TestFunction:
    def test_error_invalid(self, id_version):
        module = f"TestFunction_test_module_{id_version}"
        externals = {}

        def func():
            return 1.0

        def definition_func(inout_field: gtscript.Field[float]):
            from gt4py.__gtscript__ import PARALLEL, computation, interval

            with computation(PARALLEL), interval(...):
                inout_field = func()

        with pytest.raises(TypeError, match=r"func is not a gtscript function"):
            compile_definition(definition_func, "test_error_invalid", module, externals=externals)


class TestImportedExternals:
    def test_all_legal_combinations(self, id_version):
        module = f"TestImportedExternals_test_module_{id_version}"
        externals = dict(
            BOOL_CONSTANT=-1.0,
            CONSTANT=-2.0,
            NESTED_CONSTANTS=types.SimpleNamespace(A=-100, B=-200),
            VERY_NESTED_CONSTANTS=types.SimpleNamespace(
                nested=types.SimpleNamespace(A=-1000, B=-2000)
            ),
        )

        def definition_func(inout_field: gtscript.Field[float]):
            from gt4py.__externals__ import (
                BOOL_CONSTANT,
                CONSTANT,
                NESTED_CONSTANTS,
                VERY_NESTED_CONSTANTS,
            )
            from gt4py.__gtscript__ import PARALLEL, computation, interval

            with computation(PARALLEL), interval(...):
                inout_field = (
                    (
                        inout_field[0, 0, 0]
                        + CONSTANT
                        + NESTED_CONSTANTS.A
                        + VERY_NESTED_CONSTANTS.nested.A
                    )
                    if GLOBAL_BOOL_CONSTANT
                    else 0
                )

        compile_definition(
            definition_func, "test_all_legal_combinations", module, externals=externals
        )

    def test_missing(self, id_version):
        module = f"TestImportedExternals_test_module_{id_version}"
        externals = dict(CONSTANT=-2.0, NESTED_CONSTANTS=types.SimpleNamespace(A=-100, B=-200))

        def definition_func(inout_field: gtscript.Field[float]):
            from gt4py.__externals__ import MISSING_CONSTANT
            from gt4py.__gtscript__ import PARALLEL, computation, interval

            with computation(PARALLEL), interval(...):
                inout_field = inout_field[0, 0, 0] + MISSING_CONSTANT

        with pytest.raises(gt_frontend.GTScriptDefinitionError, match=r".*MISSING_CONSTANT.*"):
            compile_definition(definition_func, "test_missing_symbol", module, externals=externals)

        def definition_func(inout_field: gtscript.Field[float]):
            from gt4py.__externals__ import NESTED_CONSTANTS
            from gt4py.__gtscript__ import PARALLEL, computation, interval

            with computation(PARALLEL), interval(...):
                inout_field = inout_field[0, 0, 0] + NESTED_CONSTANTS.missing

        with pytest.raises(
            gt_frontend.GTScriptDefinitionError, match=r".*NESTED_CONSTANTS.missing.*"
        ):
            compile_definition(
                definition_func, "test_missing_nested_symbol", module, externals=externals
            )

    @pytest.mark.parametrize("value_type", [str, dict, list])
    def test_wrong_value(self, id_version, value_type):
        def definition_func(inout_field: gtscript.Field[float]):
            from gt4py.__externals__ import WRONG_VALUE_CONSTANT

            with computation(PARALLEL), interval(...):
                inout_field = inout_field[0, 0, 0] + WRONG_VALUE_CONSTANT

        module = f"TestImportedExternals_test_module_{id_version}"
        externals = dict(WRONG_VALUE_CONSTANT=value_type())

        with pytest.raises(gt_frontend.GTScriptDefinitionError, match=r".*WRONG_VALUE_CONSTANT.*"):
            compile_definition(definition_func, "test_wrong_value", module, externals=externals)


class TestIntervalSyntax:
    def test_simple(self):
        def definition_func(field: gtscript.Field[float]):
            with computation(PARALLEL), interval(0, 1):
                field = 0

        module = f"TestIntervalSyntax_simple_{id_version}"
        externals = {}
        stencil_id, def_ir = compile_definition(
            definition_func, "test_simple", module, externals=externals
        )
        loc = def_ir.computations[0].interval.loc
        assert def_ir.computations[0].interval.start == gt_ir.AxisBound(
            level=gt_ir.LevelMarker.START, offset=0, loc=loc
        )
        assert def_ir.computations[0].interval.end == gt_ir.AxisBound(
            level=gt_ir.LevelMarker.START, offset=1, loc=loc
        )

    def test_none(self):
        def definition_func(field: gtscript.Field[float]):
            with computation(PARALLEL), interval(1, None):
                field = 0

        module = f"TestIntervalSyntax_none_{id_version}"
        externals = {}
        stencil_id, def_ir = compile_definition(
            definition_func, "test_none", module, externals=externals
        )
        loc = def_ir.computations[0].interval.loc
        assert def_ir.computations[0].interval.start == gt_ir.AxisBound(
            level=gt_ir.LevelMarker.START, offset=1, loc=loc
        )
        assert def_ir.computations[0].interval.end == gt_ir.AxisBound(
            level=gt_ir.LevelMarker.END, offset=0, loc=loc
        )

    def test_externals(self):
        def definition_func(field: gtscript.Field[float]):
            from __externals__ import kstart

            with computation(PARALLEL), interval(kstart, -1):
                field = 0

        module = f"TestIntervalSyntax_externals_{id_version}"
        for kstart in (3, gtscript.K[3]):
            # An implementation quirk allows us to use gtscript.K[3] here,
            # although it is not great form to do so, since two-argument syntax
            # should not use AxisOffsets.
            externals = {"kstart": kstart}
            stencil_id, def_ir = compile_definition(
                definition_func, "test_externals", module, externals=externals
            )
            loc = def_ir.computations[0].interval.loc
            assert def_ir.computations[0].interval.start == gt_ir.AxisBound(
                level=gt_ir.LevelMarker.START, offset=3, loc=loc
            )
            assert def_ir.computations[0].interval.end == gt_ir.AxisBound(
                level=gt_ir.LevelMarker.END, offset=-1, loc=loc
            )

    def test_axisinterval(self):
        def definition_func(field: gtscript.Field[float]):
            with computation(PARALLEL), interval(K[1:-1]):
                field = 0

        module = f"TestIntervalSyntax_simple_{id_version}"
        externals = {}
        stencil_id, def_ir = compile_definition(
            definition_func, "test_externals", module, externals=externals
        )
        loc = def_ir.computations[0].interval.loc
        assert def_ir.computations[0].interval.start == gt_ir.AxisBound(
            level=gt_ir.LevelMarker.START, offset=1, loc=loc
        )
        assert def_ir.computations[0].interval.end == gt_ir.AxisBound(
            level=gt_ir.LevelMarker.END, offset=-1, loc=loc
        )

    def test_error_none(self):
        def definition_func(field: gtscript.Field[float]):
            with computation(PARALLEL), interval(None, -1):
                field = 0

        module = f"TestIntervalSyntax_error_none_{id_version}"
        externals = {}

        with pytest.raises(
            gt_frontend.GTScriptSyntaxError, match="Invalid 'interval' specification"
        ):
            compile_definition(definition_func, "test_error_none", module, externals=externals)

    def test_error_do_not_mix(self):
        def definition_func(field: gtscript.Field[float]):
            from __gtscript__ import K

            with computation(PARALLEL), interval(K[2], -1):
                field = 0

        module = f"TestIntervalSyntax_error_do_not_mix_{id_version}"
        externals = {}
        with pytest.raises(gt_frontend.GTScriptSyntaxError, match="Two-argument syntax"):
            compile_definition(
                definition_func, "test_error_do_not_mix", module, externals=externals
            )

    def test_reversed_interval(self):
        def definition_func(field: gtscript.Field[float]):
            with computation(PARALLEL), interval(-1, 1):
                field = 0

        module = f"TestIntervalSyntax_bad_interval_{id_version}"
        externals = {}

        with pytest.raises(
            gt_frontend.GTScriptSyntaxError, match="Invalid interval range specification"
        ):
            compile_definition(definition_func, "test_externals", module, externals=externals)


class TestExternalsWithSubroutines:
    def test_all_legal_combinations(self, id_version):
        @gtscript.function
        def _stage_laplacian_x(dx, phi):
            lap = add_external_const(phi[-1, 0, 0] - 2.0 * phi[0, 0, 0] + phi[1, 0, 0]) / (dx * dx)
            return lap

        @gtscript.function
        def _stage_laplacian_y(dy, phi):
            lap = (phi[0, -1, 0] - 2.0 * phi[0, 0, 0] + phi[0, 1, 0]) / (dy * dy)
            return lap

        @gtscript.function
        def _stage_laplacian(dx, dy, phi):
            from __externals__ import stage_laplacian_x, stage_laplacian_y

            lap_x = stage_laplacian_x(dx=dx, phi=phi)
            lap_y = stage_laplacian_y(dy=dy, phi=phi)
            lap = lap_x[0, 0, 0] + lap_y[0, 0, 0]

            return lap

        @gtscript.function
        def identity(field_in):
            return field_in

        def definition_func(
            in_phi: gtscript.Field[np.float64],
            in_gamma: gtscript.Field[np.float64],
            out_phi: gtscript.Field[np.float64],
            out_field: gtscript.Field[np.float64],
            *,
            dx: float,
            dy: float,
        ):
            from gt4py.__externals__ import stage_laplacian, stage_laplacian_x, stage_laplacian_y
            from gt4py.__gtscript__ import BACKWARD, FORWARD, PARALLEL, computation, interval

            with computation(PARALLEL), interval(...):
                lap = stage_laplacian(dx=dx, dy=dy, phi=in_phi) + GLOBAL_CONSTANT
                out_phi = in_gamma[0, 0, 0] * lap[0, 0, 0]

            with computation(PARALLEL), interval(...):
                tmp_out = identity(in_phi)
                out_phi = tmp_out + 1

            with computation(PARALLEL), interval(...):
                tmp_out2 = identity(in_gamma)
                out_field = out_phi + tmp_out2

        module = f"TestExternalsWithSubroutines_test_module_{id_version}"
        externals = {
            "stage_laplacian": _stage_laplacian,
            "stage_laplacian_x": _stage_laplacian_x,
            "stage_laplacian_y": _stage_laplacian_y,
        }
        compile_definition(
            definition_func, "test_all_legal_combinations", module, externals=externals
        )

    def test_no_nested_function_call(self, id_version):
        @gtscript.function
        def _lap(dx, phi):
            return (phi[0, -1, 0] - 2.0 * phi[0, 0, 0] + phi[0, 1, 0]) / (dx * dx)

        def definition_func(phi: gtscript.Field[np.float64], dx: float):
            from __externals__ import lap

            with computation(PARALLEL), interval(...):
                phi = lap(lap(phi, dx), dx)

        module = f"TestExternalsWithSubroutines_test_no_nested_function_call_{id_version}"
        externals = {
            "lap": _lap,
        }

        with pytest.raises(gt_frontend.GTScriptSyntaxError, match="in arguments to function calls"):
            compile_definition(
                definition_func, "test_no_nested_function_calls", module, externals=externals
            )


class TestFunctionReturn:
    def test_no_return(self, id_version):
        @gtscript.function
        def _test_no_return(arg):
            arg = 1

        def definition_func(phi: gtscript.Field[np.float64]):
            from __externals__ import test

            with computation(PARALLEL), interval(...):
                phi = test(phi)

        module = f"TestFunctionReturn_test_no_return_{id_version}"
        externals = {"test": _test_no_return}

        with pytest.raises(
            gt_frontend.GTScriptSyntaxError, match="should have a single return statement"
        ):
            compile_definition(definition_func, "test_no_return", module, externals=externals)

    def test_number_return_args(self, id_version):
        @gtscript.function
        def _test_return_args(arg):
            return 1, 2

        def definition_func(phi: gtscript.Field[np.float64]):
            from __externals__ import test

            with computation(PARALLEL), interval(...):
                phi = test(phi)

        module = f"TestFunctionReturn_test_number_return_args_{id_version}"
        externals = {"test": _test_return_args}

        with pytest.raises(
            gt_frontend.GTScriptSyntaxError,
            match="Number of returns values does not match arguments on left side",
        ):
            compile_definition(
                definition_func, "test_number_return_args", module, externals=externals
            )

    def test_multiple_return(self, id_version):
        @gtscript.function
        def _test_multiple_return(arg):
            return 1
            return 2

        def definition_func(phi: gtscript.Field[np.float64]):
            from __externals__ import test

            with computation(PARALLEL), interval(...):
                phi = test(phi)

        module = f"TestFunctionReturn_test_multiple_return_{id_version}"
        externals = {"test": _test_multiple_return}

        with pytest.raises(
            gt_frontend.GTScriptSyntaxError, match="should have a single return statement"
        ):
            compile_definition(definition_func, "test_multiple_return", module, externals=externals)

    def test_conditional_return(self, id_version):
        @gtscript.function
        def _test_conditional_return(arg):
            if arg > 1:
                tmp = 1
            else:
                tmp = 2
            return tmp

        def definition_func(phi: gtscript.Field[np.float64]):
            from __externals__ import test

            with computation(PARALLEL), interval(...):
                phi = test(phi)

        module = f"TestFunctionReturn_test_conditional_return_{id_version}"
        externals = {"test": _test_conditional_return}

        compile_definition(definition_func, "test_conditional_return", module, externals=externals)


class TestCompileTimeAssertions:
    def test_nomsg(self, id_version):
        def definition(inout_field: gtscript.Field[float]):
            from __externals__ import EXTERNAL

            with computation(PARALLEL), interval(...):
                assert __INLINED(EXTERNAL < 1)
                inout_field = inout_field[0, 0, 0] + EXTERNAL

        module = f"TestCompileTimeAssertions_test_module_{id_version}"
        compile_definition(definition, "test_assert_nomsg", module, externals={"EXTERNAL": 0})

        with pytest.raises(gt_frontend.GTScriptAssertionError, match="Assertion failed"):
            compile_definition(definition, "test_assert_nomsg", module, externals={"EXTERNAL": 1})

    def test_msg(self, id_version):
        def definition(inout_field: gtscript.Field[float]):
            from __externals__ import EXTERNAL

            with computation(PARALLEL), interval(...):
                assert __INLINED(EXTERNAL < 1), "An error occurred"
                inout_field = inout_field[0, 0, 0] + EXTERNAL

        module = f"TestCompileTimeAssertions_test_module_{id_version}"
        with pytest.raises(gt_frontend.GTScriptAssertionError, match="An error occurred"):
            compile_definition(definition, "test_assert_msg", module, externals={"EXTERNAL": 1})

    def test_nested_attribute(self, id_version):
        def definition(inout_field: gtscript.Field[float]):
            with computation(PARALLEL), interval(...):
                assert __INLINED(GLOBAL_VERY_NESTED_CONSTANTS.nested.A > 1), "An error occurred"
                inout_field = inout_field[0, 0, 0] + GLOBAL_VERY_NESTED_CONSTANTS.nested.A

        module = f"TestCompileTimeAssertions_test_module_{id_version}"
        compile_definition(definition, "test_assert_nested_attribute", module)

    def test_inside_func(self, id_version):
        @gtscript.function
        def assert_in_func(field):
            assert __INLINED(GLOBAL_CONSTANT < 2), "An error occurred"
            return field[0, 0, 0] + GLOBAL_CONSTANT

        def definition(inout_field: gtscript.Field[float]):
            with computation(PARALLEL), interval(...):
                inout_field = assert_in_func(inout_field)

        module = f"TestCompileTimeAssertions_test_module_{id_version}"
        compile_definition(definition, "test_inside_func", module)

    def test_runtime_error(self, id_version):
        def definition(inout_field: gtscript.Field[float]):
            with computation(PARALLEL), interval(...):
                assert __INLINED(inout_field[0, 0, 0] < 0), "An error occurred"

        module = f"TestCompileTimeAssertions_test_module_{id_version}"
        with pytest.raises(
            gt_frontend.GTScriptSyntaxError,
            match="Evaluation of compile-time assertion condition failed",
        ):
            compile_definition(definition, "test_definition_error", module)


class TestReducedDimensions:
    def test_syntax(self, id_version):
        def definition_func(
            field_3d: gtscript.Field[np.float_, gtscript.IJK],
            field_2d: gtscript.Field[np.float_, gtscript.IJ],
            field_1d: gtscript.Field[np.float_, gtscript.K],
        ):
            with computation(FORWARD), interval(...):
                field_2d = field_1d[1]
                field_3d = field_2d + field_1d

        module = f"TestReducedDimensions_test_syntax_{id_version}"
        externals = {}
        stencil_id, def_ir = compile_definition(
            definition_func, "test_syntax", module, externals=externals
        )

        assert len(def_ir.computations) == 1
        first_stmt = def_ir.computations[0].body.stmts[0]

        value_ref = first_stmt.value
        assert value_ref.name == "field_1d"
        assert set(value_ref.offset.keys()) == {"K"}

        target_ref = first_stmt.target
        assert target_ref.name == "field_2d"
        assert set(target_ref.offset.keys()) == {"I", "J"}

        second_stmt = def_ir.computations[0].body.stmts[1]

        target_ref = second_stmt.target
        assert target_ref.name == "field_3d"
        assert set(target_ref.offset.keys()) == {"I", "J", "K"}

    def test_error_syntax(self, id_version):
        module = f"TestReducedDimensions_test_error_syntax_{id_version}"
        externals = {}

        def definition(
            field_in: gtscript.Field[np.float_, gtscript.K],
            field_out: gtscript.Field[np.float_, gtscript.IJK],
        ):
            with computation(PARALLEL), interval(...):
                field_out = field_in[0, 0, 1]

        with pytest.raises(
            gt_frontend.GTScriptSyntaxError, match="Incorrect offset specification detected"
        ):
            compile_definition(definition, "test_error_syntax", module, externals=externals)

    def test_error_write_1d(self, id_version):
        module = f"TestReducedDimensions_test_error_write_1d_{id_version}"
        externals = {}

        def definition(
            field_in: gtscript.Field[np.float_, gtscript.IJK],
            field_out: gtscript.Field[np.float_, gtscript.K],
        ):
            with computation(PARALLEL), interval(...):
                field_out = field_in[0, 0, 0]

        with pytest.raises(
            gt_frontend.GTScriptSyntaxError,
            match="Cannot assign to a field unless all parallel axes are present",
        ):
            compile_definition(definition, "test_error_annotation", module, externals=externals)


class TestImports:
    def test_all_legal_combinations(self, id_version):
        def definition_func(inout_field: gtscript.Field[float]):
            from __externals__ import EXTERNAL
            from __gtscript__ import BACKWARD, FORWARD, PARALLEL, computation, interval
            from gt4py.__externals__ import EXTERNAL
            from gt4py.__gtscript__ import BACKWARD, FORWARD, PARALLEL, computation, interval

            with computation(PARALLEL), interval(...):
                inout_field = inout_field[0, 0, 0] + EXTERNAL

        module = f"TestImports_test_module_{id_version}"
        externals = dict(EXTERNAL=1.0)
        compile_definition(
            definition_func, "test_all_legal_combinations", module, externals=externals
        )

    @pytest.mark.parametrize(
        "id_case,import_line",
        list(
            enumerate(
                [
                    "import gt4py",
                    "from externals import EXTERNAL",
                    "from gt4py import __gtscript__",
                    "from gt4py import __externals__",
                    "from gt4py.gtscript import computation",
                    "from gt4py.externals import EXTERNAL",
                ]
            )
        ),
    )
    def test_wrong_imports(self, id_case, import_line, id_version):
        module = f"TestImports_test_module_{id_version}"
        externals = {}

        definition_source = textwrap.dedent(
            f"""
        def definition_func(inout_field: gtscript.Field[float]):
            {import_line}

            with computation(PARALLEL), interval(...):
                inout_field = inout_field[0, 0, 0]
"""
        )

        context = dict(gtscript=gtscript)
        exec(definition_source, context)
        definition_func = context["definition_func"]
        definition_func.__exec_source__ = definition_source

        with pytest.raises(gt_frontend.GTScriptSyntaxError):
            compile_definition(
                definition_func, f"test_wrong_imports_{id_case}", module, externals=externals
            )


class TestDTypes:
    @pytest.mark.parametrize(
        "id_case,test_dtype",
        list(enumerate([bool, np.bool, int, np.int32, np.int64, float, np.float32, np.float64])),
    )
    def test_all_legal_dtypes(self, id_case, test_dtype, id_version):
        def definition_func(
            in_field: gtscript.Field[test_dtype],
            out_field: gtscript.Field[test_dtype],
            param: test_dtype,
        ):
            with computation(PARALLEL), interval(...):
                out_field = in_field + param

        module = f"TestImports_test_module_{id_version}"
        compile_definition(definition_func, "test_all_legal_dtypes", module)

        def definition_func(
            in_field: gtscript.Field["dtype"], out_field: gtscript.Field["dtype"], param: "dtype"
        ):
            with computation(PARALLEL), interval(...):
                out_field = in_field + param

        module = f"TestImports_test_module_{id_version}"
        compile_definition(
            definition_func, "test_all_legal_dtypes", module, dtypes={"dtype": test_dtype}
        )

    @pytest.mark.parametrize(
        "id_case,test_dtype", list(enumerate([str, np.uint32, np.uint64, dict, map, bytes]))
    )
    def test_invalid_inlined_dtypes(self, id_case, test_dtype, id_version):
        with pytest.raises(ValueError, match=r".*data type descriptor.*"):

            def definition_func(
                in_field: gtscript.Field[test_dtype],
                out_field: gtscript.Field[test_dtype],
                param: test_dtype,
            ):
                with computation(PARALLEL), interval(...):
                    out_field = in_field + param

    @pytest.mark.parametrize(
        "id_case,test_dtype", list(enumerate([str, np.uint32, np.uint64, dict, map, bytes]))
    )
    def test_invalid_external_dtypes(self, id_case, test_dtype, id_version):
        def definition_func(
            in_field: gtscript.Field["dtype"], out_field: gtscript.Field["dtype"], param: "dtype"
        ):
            with computation(PARALLEL), interval(...):
                out_field = in_field + param

        module = f"TestImports_test_module_{id_version}"

        with pytest.raises(ValueError, match=r".*data type descriptor.*"):
            compile_definition(
                definition_func,
                "test_invalid_external_dtypes",
                module,
                dtypes={"dtype": test_dtype},
            )


class TestAssignmentSyntax:
    def test_ellipsis(self):
        @gtscript.stencil(backend="debug")
        def func(in_field: gtscript.Field[np.float_], out_field: gtscript.Field[np.float_]):
            with computation(PARALLEL), interval(...):
                out_field[...] = in_field

    def test_offset(self):
        @gtscript.stencil(backend="debug")
        def func(in_field: gtscript.Field[np.float_], out_field: gtscript.Field[np.float_]):
            with computation(PARALLEL), interval(...):
                out_field[0, 0, 0] = in_field

        with pytest.raises(gt_frontend.GTScriptSyntaxError):

            @gtscript.stencil(backend="debug")
            def func(in_field: gtscript.Field[np.float_], out_field: gtscript.Field[np.float_]):
                with computation(PARALLEL), interval(...):
                    out_field[0, 0, 1] = in_field

        @gtscript.stencil(backend="debug", externals={"offset": 0})
        def func(in_field: gtscript.Field[np.float_], out_field: gtscript.Field[np.float_]):
            from gt4py.__externals__ import offset

            with computation(PARALLEL), interval(...):
                out_field[0, 0, offset] = in_field

        with pytest.raises(gt_frontend.GTScriptSyntaxError):

            @gtscript.stencil(backend="debug", externals={"offset": 1})
            def func(in_field: gtscript.Field[np.float_], out_field: gtscript.Field[np.float_]):
                from gt4py.__externals__ import offset

                with computation(PARALLEL), interval(...):
                    out_field[0, 0, offset] = in_field

    def test_slice(self):

        with pytest.raises(gt_frontend.GTScriptSyntaxError):

            @gtscript.stencil(backend="debug")
            def func(in_field: gtscript.Field[np.float_], out_field: gtscript.Field[np.float_]):
                with computation(PARALLEL), interval(...):
                    out_field[:, :, :] = in_field

    def test_string(self):
        with pytest.raises(gt_frontend.GTScriptSyntaxError):

            @gtscript.stencil(backend="debug")
            def func(in_field: gtscript.Field[np.float_], out_field: gtscript.Field[np.float_]):
                with computation(PARALLEL), interval(...):
                    out_field["a_key"] = in_field

    def test_temporary(self):
        with pytest.raises(
            gt_frontend.GTScriptSyntaxError,
            match="No subscript allowed in assignment to temporaries",
        ):

            @gtscript.stencil(backend="debug")
            def func(in_field: gtscript.Field[np.float_], out_field: gtscript.Field[np.float_]):
                with computation(PARALLEL), interval(...):
                    tmp[...] = in_field
                    out_field = tmp

        with pytest.raises(
            gt_frontend.GTScriptSyntaxError,
            match="No subscript allowed in assignment to temporaries",
        ):

            @gtscript.stencil(backend="debug")
            def func(in_field: gtscript.Field[np.float_], out_field: gtscript.Field[np.float_]):
                with computation(PARALLEL), interval(...):
                    tmp[0, 0, 0] = 2 * in_field
                    out_field = tmp

    def test_augmented(self):
        @gtscript.stencil(backend="debug")
        def func(in_field: gtscript.Field[np.float_]):
            with computation(PARALLEL), interval(...):
                in_field += 2.0
                in_field -= 0.5
                in_field /= 0.5
                in_field *= 4.0


class TestNestedWithSyntax:
    def test_nested_with(self):
        @gtscript.stencil(backend="debug")
        def definition(in_field: gtscript.Field[np.float_], out_field: gtscript.Field[np.float_]):
            with computation(PARALLEL):
                with interval(...):
                    in_field = out_field

    def test_nested_with_ordering(self):
        def definition_fw(
            in_field: gtscript.Field[np.float_], out_field: gtscript.Field[np.float_]
        ):
            from gt4py.__gtscript__ import FORWARD, computation, interval

            with computation(FORWARD):
                with interval(1, 2):
                    in_field = out_field + 1
                with interval(0, 1):
                    in_field = out_field + 2

        def definition_bw(
            in_field: gtscript.Field[np.float_], out_field: gtscript.Field[np.float_]
        ):
            from gt4py.__gtscript__ import FORWARD, computation, interval

            with computation(BACKWARD):
                with interval(0, 1):
                    in_field = out_field + 2
                with interval(1, 2):
                    in_field = out_field + 1

        definitions = {"fw": definition_fw, "bw": definition_bw}

        for name, definition in definitions.items():
            with pytest.raises(
                gt_frontend.GTScriptSyntaxError,
                match=r"(.*?)Intervals must be specified in order of execution(.*)",
            ):
                # generate DIR
                _, definition_ir = compile_definition(
                    definition,
                    f"test_nested_with_reordering_{name}",
                    f"TestImports_test_module_{id_version}",
                )


class TestNativeFunctions:
    def test_simple_call(self):
        @gtscript.stencil(backend="debug")
        def func(in_field: gtscript.Field[np.float_]):
            with computation(PARALLEL), interval(...):
                in_field += sin(in_field)

    def test_offset_arg(self):
        @gtscript.stencil(backend="debug")
        def func(in_field: gtscript.Field[np.float_]):
            with computation(PARALLEL), interval(...):
                in_field += sin(in_field[1, 0, 0])

    def test_nested_calls(self):
        @gtscript.stencil(backend="debug")
        def func(in_field: gtscript.Field[np.float_]):
            with computation(PARALLEL), interval(...):
                in_field += sin(abs(in_field))

    def test_nested_external_call(self):
        @gtscript.stencil(backend="debug")
        def func(in_field: gtscript.Field[np.float_]):
            with computation(PARALLEL), interval(...):
                in_field += sin(add_external_const(in_field))

    def test_multi_nested_calls(self):
        @gtscript.stencil(backend="debug")
        def func(in_field: gtscript.Field[np.float_]):
            with computation(PARALLEL), interval(...):
                in_field += min(abs(sin(add_external_const(in_field))), -0.5)

    def test_native_in_function(self):
        @gtscript.function
        def sinus(field_in):
            return sin(field_in)

        @gtscript.stencil(backend="debug")
        def func(in_field: gtscript.Field[np.float_]):
            with computation(PARALLEL), interval(...):
                in_field += sinus(in_field)

    def test_native_function_unary(self):
        @gtscript.stencil(backend="debug")
        def func(in_field: gtscript.Field[np.float_]):
            with computation(PARALLEL), interval(...):
                in_field = not isfinite(in_field)

    def test_native_function_binary(self):
        @gtscript.stencil(backend="debug")
        def func(in_field: gtscript.Field[np.float_]):
            with computation(PARALLEL), interval(...):
                in_field = asin(in_field) + 1

    def test_native_function_ternary(self):
        @gtscript.stencil(backend="debug")
        def func(in_field: gtscript.Field[np.float_]):
            with computation(PARALLEL), interval(...):
                in_field = asin(in_field) + 1 if 1 < in_field else sin(in_field)


class TestAnnotations:
    @staticmethod
    def sumdiff_defs(
        in_a: gtscript.Field["dtype_in"],
        in_b: gtscript.Field["dtype_in"],
        out_c: gtscript.Field["dtype_out"],
        out_d: gtscript.Field[float],
        *,
        wa: "dtype_scalar",
        wb: int,
    ):
        with computation(PARALLEL), interval(...):
            out_c = wa * in_a + wb * in_b
            out_d = wa * in_a - wb * in_b

    @pytest.mark.parametrize("dtype_in", [int, np.float32, np.float64])
    @pytest.mark.parametrize("dtype_out", [int, np.float32, np.float64])
    @pytest.mark.parametrize("dtype_scalar", [int, np.float32, np.float64])
    def test_set_arg_dtypes(self, dtype_in, dtype_out, dtype_scalar):
        definition = self.sumdiff_defs
        dtypes = {"dtype_in": dtype_in, "dtype_out": dtype_out, "dtype_scalar": dtype_scalar}

        definition, original_annotations = gtscript._set_arg_dtypes(definition, dtypes)

        assert "in_a" in original_annotations
        assert isinstance(original_annotations["in_a"], gtscript._FieldDescriptor)
        assert original_annotations["in_a"].dtype == "dtype_in"
        assert "in_b" in original_annotations
        assert isinstance(original_annotations["in_b"], gtscript._FieldDescriptor)
        assert original_annotations["in_b"].dtype == "dtype_in"
        assert "out_c" in original_annotations
        assert isinstance(original_annotations["out_c"], gtscript._FieldDescriptor)
        assert original_annotations["out_c"].dtype == "dtype_out"
        assert "out_d" in original_annotations
        assert isinstance(original_annotations["out_d"], gtscript._FieldDescriptor)
        assert original_annotations["out_d"].dtype == float
        assert "wa" in original_annotations
        assert original_annotations["wa"] == "dtype_scalar"
        assert "wb" in original_annotations
        assert original_annotations["wb"] == int
        assert len(original_annotations) == 6

        annotations = getattr(definition, "__annotations__", {})
        assert "in_a" in annotations
        assert isinstance(annotations["in_a"], gtscript._FieldDescriptor)
        assert annotations["in_a"].dtype == dtype_in
        assert "in_b" in annotations
        assert isinstance(annotations["in_b"], gtscript._FieldDescriptor)
        assert annotations["in_b"].dtype == dtype_in
        assert "out_c" in annotations
        assert isinstance(annotations["out_c"], gtscript._FieldDescriptor)
        assert annotations["out_c"].dtype == dtype_out
        assert "out_d" in annotations
        assert isinstance(annotations["out_d"], gtscript._FieldDescriptor)
        assert annotations["out_d"].dtype == float
        assert "wa" in annotations
        assert annotations["wa"] == dtype_scalar
        assert "wb" in annotations
        assert annotations["wb"] == int
        assert len(annotations) == 6

        setattr(definition, "__annotations__", original_annotations)

    @pytest.mark.parametrize("dtype_in", [int, np.float32, np.float64])
    @pytest.mark.parametrize("dtype_out", [int, np.float32, np.float64])
    @pytest.mark.parametrize("dtype_scalar", [int, np.float32, np.float64])
    def test_compilation(self, dtype_in, dtype_out, dtype_scalar):
        definition = self.sumdiff_defs
        dtypes = {"dtype_in": dtype_in, "dtype_out": dtype_out, "dtype_scalar": dtype_scalar}

        sumdiff = gtscript.stencil("debug", definition, dtypes=dtypes)

        annotations = getattr(definition, "__annotations__", {})
        assert "in_a" in annotations
        assert isinstance(annotations["in_a"], gtscript._FieldDescriptor)
        assert annotations["in_a"].dtype == "dtype_in"
        assert "in_b" in annotations
        assert isinstance(annotations["in_b"], gtscript._FieldDescriptor)
        assert annotations["in_b"].dtype == "dtype_in"
        assert "out_c" in annotations
        assert isinstance(annotations["out_c"], gtscript._FieldDescriptor)
        assert annotations["out_c"].dtype == "dtype_out"
        assert "out_d" in annotations
        assert isinstance(annotations["out_d"], gtscript._FieldDescriptor)
        assert annotations["out_d"].dtype == float
        assert "wa" in annotations
        assert annotations["wa"] == "dtype_scalar"
        assert "wb" in annotations
        assert annotations["wb"] == int
        assert len(annotations) == 6


class TestParallelIntervals:
    def test_simple(self):
        def definition_func(field: gtscript.Field[float]):
            with computation(PARALLEL), interval(...), horizontal(region[I[0], J[0] + 1]):
                field = 0

        module = f"TestParallelIntervals_simple_{id_version}"
        externals = {}
        stencil_id, def_ir = compile_definition(
            definition_func, "test_simple", module, externals=externals
        )

        parallel_interval = def_ir.computations[0].parallel_interval

        assert parallel_interval is not None
        assert (
            parallel_interval[0].start.level
            == parallel_interval[0].end.level
            == gt_ir.LevelMarker.START
        )
        assert parallel_interval[0].start.offset == 0
        assert parallel_interval[0].end.offset == 1

        assert parallel_interval[1].start.offset == 1
        assert parallel_interval[1].end.offset == 2

    def test_multiple(self):
        def definition_func(field: gtscript.Field[float]):
            with computation(PARALLEL), interval(...):
                field = 0
                with horizontal(region[I[0], :]):
                    field = 1
                with horizontal(region[I[-1], :]):
                    field = -1

        module = f"TestParallelIntervals_multiple_{id_version}"
        externals = {}
        stencil_id, def_ir = compile_definition(
            definition_func, "test_multiple", module, externals=externals
        )

        assert len(def_ir.computations) == 3
        assert def_ir.computations[0].parallel_interval is None

        assert def_ir.computations[1].parallel_interval is not None

        assert def_ir.computations[2].parallel_interval is not None
        assert def_ir.computations[2].parallel_interval[0].start.level == gt_ir.LevelMarker.END
        assert def_ir.computations[2].parallel_interval[0].start.offset == -1

    def test_func_and_externals(self):
        @gtscript.function
        def func(field):
            from __externals__ import ext

            with horizontal(region[ext : I[0], :]):
                field = 1
            with horizontal(region[I[-1], :]):
                field = -1
            return field

        def definition_func(field: gtscript.Field[float]):
            with computation(PARALLEL), interval(...):
                field = func(field)

        module = f"TestParallelIntervals_func_and_externals_{id_version}"
        externals = {"ext": I[0] - np.iinfo(np.int32).max}
        stencil_id, def_ir = compile_definition(
            definition_func, "test_func_and_externals", module, externals=externals
        )
        assert len(def_ir.computations) == 4<|MERGE_RESOLUTION|>--- conflicted
+++ resolved
@@ -127,11 +127,6 @@
 
     def test_recursive_function_imports(self, id_version):
         module = f"TestInlinedExternals_test_recursive_imports_{id_version}"
-<<<<<<< HEAD
-
-        @gtscript.function
-        def func_nest2():
-=======
 
         @gtscript.function
         def func_deeply_nested():
@@ -141,23 +136,15 @@
 
         @gtscript.function
         def func_nested():
->>>>>>> 464233f3
             from __externals__ import const
 
             return const + func_deeply_nested()
 
         @gtscript.function
-<<<<<<< HEAD
-        def func_nest1():
-            from __externals__ import other
-
-            return other()
-=======
         def func():
             from __externals__ import other_call
 
             return other_call()
->>>>>>> 464233f3
 
         def definition_func(inout_field: gtscript.Field[float]):
             from __externals__ import some_call
@@ -179,15 +166,10 @@
         assert set(def_ir.externals.keys()) == {
             "some_call",
             "const",
-<<<<<<< HEAD
-            "other",
-            "func_nest1",
-=======
             "other_call",
             "func",
             "another_const",
             "tests.test_unittest.test_gtscript_frontend.func_nested.func_deeply_nested",
->>>>>>> 464233f3
         }
 
     def test_decorated_freeze(self):

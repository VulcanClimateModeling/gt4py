# -*- coding: utf-8 -*-
#
# GTC Toolchain - GT4Py Project - GridTools Framework
#
# Copyright (c) 2014-2021, ETH Zurich
# All rights reserved.
#
# This file is part of the GT4Py project and the GridTools framework.
# GT4Py is free software: you can redistribute it and/or modify it under
# the terms of the GNU General Public License as published by the
# Free Software Foundation, either version 3 of the License, or any later
# version. See the LICENSE.txt file at the top-level directory of this
# distribution for a copy of the license or check <https://www.gnu.org/licenses/>.
#
# SPDX-License-Identifier: GPL-3.0-or-later

import pytest
from pydantic.error_wrappers import ValidationError

from eve import SourceLocation
from gtc.common import ArithmeticOperator, DataType, LevelMarker, LoopOrder
from gtc.gtir import (
    AxisBound,
    Decl,
    Expr,
    FieldAccess,
    FieldDecl,
    Interval,
    ParAssignStmt,
    Stencil,
    Stmt,
    VerticalLoop,
)

from .gtir_utils import (
    BinaryOpFactory,
    FieldDeclFactory,
    FieldIfStmtFactory,
    ParAssignStmtFactory,
    SerialAssignStmtFactory,
    StencilFactory,
    VerticalLoopFactory,
    WhileFactory,
)


ARITHMETIC_TYPE = DataType.FLOAT32
ANOTHER_ARITHMETIC_TYPE = DataType.INT32
A_ARITHMETIC_OPERATOR = ArithmeticOperator.ADD


@pytest.fixture
def copy_assign():
    yield ParAssignStmt(
        loc=SourceLocation(line=3, column=2, source="copy_gtir"),
        left=FieldAccess.centered(
            name="foo", loc=SourceLocation(line=3, column=1, source="copy_gtir")
        ),
        right=FieldAccess.centered(
            name="bar", loc=SourceLocation(line=3, column=3, source="copy_gtir")
        ),
    )


@pytest.fixture
def interval(copy_assign):
    yield Interval(
        loc=SourceLocation(line=2, column=11, source="copy_gtir"),
        start=AxisBound(level=LevelMarker.START, offset=0),
        end=AxisBound(level=LevelMarker.END, offset=0),
    )


@pytest.fixture
def copy_v_loop(copy_assign, interval):
    yield VerticalLoop(
        loc=SourceLocation(line=2, column=1, source="copy_gtir"),
        loop_order=LoopOrder.FORWARD,
        interval=interval,
        body=[copy_assign],
        temporaries=[],
    )


@pytest.fixture
def copy_computation(copy_v_loop):
    yield Stencil(
        name="copy_gtir",
        loc=SourceLocation(line=1, column=1, source="copy_gtir"),
        params=[
            FieldDecl(
                name="foo",
                dtype=DataType.FLOAT32,
                dimensions=(True, True, True),
            ),
            FieldDecl(
                name="bar",
                dtype=DataType.FLOAT32,
                dimensions=(True, True, True),
            ),
        ],
        vertical_loops=[copy_v_loop],
    )


def test_copy(copy_computation):
    assert copy_computation
    assert copy_computation.param_names == ["foo", "bar"]


@pytest.mark.parametrize(
    "invalid_node",
    [Decl, Expr, Stmt],
)
def test_abstract_classes_not_instantiatable(invalid_node):
    with pytest.raises(TypeError):
        invalid_node()


def test_can_have_vertical_offset():
    ParAssignStmtFactory(left__offset__k=1)


@pytest.mark.parametrize(
    "assign_stmt_with_offset",
    [
        lambda: ParAssignStmtFactory(left__offset__i=1),
        lambda: ParAssignStmtFactory(left__offset__j=1),
    ],
)
def test_no_horizontal_offset_allowed(assign_stmt_with_offset):
    with pytest.raises(ValidationError, match=r"must not have .*horizontal offset"):
        assign_stmt_with_offset()


def test_symbolref_without_decl():
    with pytest.raises(ValidationError, match=r"Symbols.*not found"):
        StencilFactory(
            params=[],
            vertical_loops__0__body__0=ParAssignStmtFactory(
                left__name="out_field", right__name="in_field"
            ),
        )


@pytest.mark.parametrize(
    "write_and_read_with_horizontal_offset",
    [
        lambda: VerticalLoopFactory(
            body=[
                ParAssignStmtFactory(right__name="foo", right__offset__i=1),
                ParAssignStmtFactory(left__name="foo"),
            ]
        ),
        # nested rhs
        lambda: VerticalLoopFactory(
            body=[
                ParAssignStmtFactory(
                    right=BinaryOpFactory(
                        left__name="foo",
                        right__name="foo",
                        right__offset__i=1,
                    )
                ),
                ParAssignStmtFactory(left__name="foo"),
            ]
        ),
        # offset access in condition
        lambda: VerticalLoopFactory(
            body=[
                FieldIfStmtFactory(
                    cond__name="foo",
                    cond__offset__i=1,
                ),
                ParAssignStmtFactory(left__name="foo"),
            ]
        ),
    ],
)
def test_write_and_read_with_offset_violation(write_and_read_with_horizontal_offset):
    with pytest.raises(ValidationError, match=r"Illegal write.*read with.*offset"):
        write_and_read_with_horizontal_offset()


def test_temporary_write_and_read_with_offset_is_allowed():
    VerticalLoopFactory(
        body=[
            ParAssignStmtFactory(right__name="foo", right__offset__i=1),
            ParAssignStmtFactory(left__name="foo"),
        ],
        temporaries=[FieldDeclFactory(name="foo")],
    )


def test_illegal_self_assignment_with_offset():
    with pytest.raises(ValidationError, match=r"Self-assignment"):
        ParAssignStmtFactory(left__name="foo", right__name="foo", right__offset__i=1)


<<<<<<< HEAD
def test_while_without_boolean_condition():
    with pytest.raises(ValueError, match=r"Condition in.*must be boolean."):
        WhileFactory(
            cond=BinaryOpFactory(
                left__name="foo",
                right__name="bar",
            ),
            dtype=DataType.FLOAT32,
        )
=======
def test_allowed_self_assignment_in_serial_assign():
    SerialAssignStmtFactory(left__name="foo", right__name="foo", right__offset__i=1)
>>>>>>> faac4249
<|MERGE_RESOLUTION|>--- conflicted
+++ resolved
@@ -197,7 +197,6 @@
         ParAssignStmtFactory(left__name="foo", right__name="foo", right__offset__i=1)
 
 
-<<<<<<< HEAD
 def test_while_without_boolean_condition():
     with pytest.raises(ValueError, match=r"Condition in.*must be boolean."):
         WhileFactory(
@@ -207,7 +206,7 @@
             ),
             dtype=DataType.FLOAT32,
         )
-=======
+
+
 def test_allowed_self_assignment_in_serial_assign():
-    SerialAssignStmtFactory(left__name="foo", right__name="foo", right__offset__i=1)
->>>>>>> faac4249
+    SerialAssignStmtFactory(left__name="foo", right__name="foo", right__offset__i=1)
--- conflicted
+++ resolved
@@ -19,13 +19,15 @@
 import pytest
 from pydantic.error_wrappers import ValidationError
 
-<<<<<<< HEAD
-from gtc.common import CartesianOffset, DataType, LoopOrder, VariableOffset
+from gtc.common import (
+    CartesianOffset,
+    DataType,
+    HorizontalInterval,
+    LevelMarker,
+    LoopOrder,
+    VariableOffset,
+)
 from gtc.oir import AxisBound, FieldAccess, Interval
-=======
-from gtc.common import DataType, HorizontalInterval, LevelMarker, LoopOrder
-from gtc.oir import AxisBound, Interval
->>>>>>> faac4249
 
 from .oir_utils import (
     AssignStmtFactory,
@@ -302,7 +304,6 @@
         )
 
 
-<<<<<<< HEAD
 def test_loop_mask():
     StencilFactory(
         vertical_loops__0=VerticalLoopFactory(
@@ -374,7 +375,8 @@
     assert isinstance(variable_assign.right.offset, VariableOffset)
     assert isinstance(variable_assign.right.offset.k, FieldAccess)
     assert isinstance(variable_assign.right.offset.k.offset, CartesianOffset)
-=======
+
+
 def test_overlapping_horizontal_switch():
     with pytest.raises(ValidationError, match="must be disjoint specializations"):
         AssignStmtFactory(
@@ -407,5 +409,4 @@
 def test_horizontal_switch_corner_specializations(corner_specializations):
     AssignStmtFactory(
         left__name="field", right=HorizontalSwitchFactory(values=corner_specializations)
-    )
->>>>>>> faac4249
+    )
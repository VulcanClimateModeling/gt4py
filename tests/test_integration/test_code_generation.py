# -*- coding: utf-8 -*-
#
# GT4Py - GridTools4Py - GridTools for Python
#
# Copyright (c) 2014-2021, ETH Zurich
# All rights reserved.
#
# This file is part the GT4Py project and the GridTools framework.
# GT4Py is free software: you can redistribute it and/or modify it under
# the terms of the GNU General Public License as published by the
# Free Software Foundation, either version 3 of the License, or any later
# version. See the LICENSE.txt file at the top-level directory of this
# distribution for a copy of the license or check <https://www.gnu.org/licenses/>.
#
# SPDX-License-Identifier: GPL-3.0-or-later

import numpy as np
import pytest

from gt4py import gtscript
from gt4py import storage as gt_storage
from gt4py.gtscript import __INLINED, BACKWARD, FORWARD, PARALLEL, computation, interval

from ..definitions import ALL_BACKENDS, CPU_BACKENDS, OLD_BACKENDS, make_backend_params
from .stencil_definitions import EXTERNALS_REGISTRY as externals_registry
from .stencil_definitions import REGISTRY as stencil_definitions


@pytest.mark.parametrize("name", stencil_definitions)
@pytest.mark.parametrize("backend", ALL_BACKENDS)
def test_generation(name, backend):
    stencil_definition = stencil_definitions[name]
    externals = externals_registry[name]
    stencil = gtscript.stencil(backend, stencil_definition, externals=externals)
    args = {}
    for k, v in stencil_definition.__annotations__.items():
        if isinstance(v, gtscript._FieldDescriptor):
            args[k] = gt_storage.ones(
                dtype=v.dtype,
                mask=gtscript.mask_from_axes(v.axes),
                backend=backend,
                shape=(23, 23, 23),
                default_origin=(10, 10, 10),
            )
        else:
            args[k] = v(1.5)
    # vertical domain size >= 16 required for test_large_k_interval
    stencil(**args, origin=(10, 10, 5), domain=(3, 3, 16))


@pytest.mark.requires_gpu
@pytest.mark.parametrize("backend", CPU_BACKENDS)
def test_temporary_field_declared_in_if(backend):
    @gtscript.stencil(backend=backend)
    def definition(field_a: gtscript.Field[np.float_]):
        with computation(PARALLEL), interval(...):
            if field_a < 0:
                field_b = -field_a
            else:
                field_b = field_a
            field_a = field_b


@pytest.mark.requires_gpu
@pytest.mark.parametrize("backend", CPU_BACKENDS)
def test_stage_without_effect(backend):
    @gtscript.stencil(backend=backend)
    def definition(field_a: gtscript.Field[np.float_]):
        with computation(PARALLEL), interval(...):
            field_c = 0.0


def test_ignore_np_errstate():
    def setup_and_run(backend, **kwargs):
        field_a = gt_storage.zeros(
            dtype=np.float_,
            backend=backend,
            shape=(3, 3, 1),
            default_origin=(0, 0, 0),
        )

        @gtscript.stencil(backend=backend, **kwargs)
        def divide_by_zero(field_a: gtscript.Field[np.float_]):
            with computation(PARALLEL), interval(...):
                field_a = 1.0 / field_a

        divide_by_zero(field_a)

    # Usual behavior: with the numpy backend there is no error
    setup_and_run(backend="numpy")

    # Expect warning with debug or numpy + ignore_np_errstate=False
    with pytest.warns(RuntimeWarning, match="divide by zero encountered"):
        setup_and_run(backend="debug")

    with pytest.warns(RuntimeWarning, match="divide by zero encountered"):
        setup_and_run(backend="numpy", ignore_np_errstate=False)


@pytest.mark.parametrize("backend", CPU_BACKENDS)
def test_stencil_without_effect(backend):
    def definition1(field_in: gtscript.Field[np.float_]):
        with computation(PARALLEL), interval(...):
            tmp = 0.0

    def definition2(f_in: gtscript.Field[np.float_]):
        from __externals__ import flag

        with computation(PARALLEL), interval(...):
            if __INLINED(flag):
                B = f_in

    stencil1 = gtscript.stencil(backend, definition1)
    stencil2 = gtscript.stencil(backend, definition2, externals={"flag": False})

    field_in = gt_storage.ones(
        dtype=np.float_, backend=backend, shape=(23, 23, 23), default_origin=(0, 0, 0)
    )

    # test with explicit domain specified
    stencil1(field_in, domain=(3, 3, 3))
    stencil2(field_in, domain=(3, 3, 3))

    # test without domain specified
    stencil1(field_in)


@pytest.mark.parametrize("backend", CPU_BACKENDS)
def test_stage_merger_induced_interval_block_reordering(backend):
    field_in = gt_storage.ones(
        dtype=np.float_, backend=backend, shape=(23, 23, 23), default_origin=(0, 0, 0)
    )
    field_out = gt_storage.zeros(
        dtype=np.float_, backend=backend, shape=(23, 23, 23), default_origin=(0, 0, 0)
    )

    @gtscript.stencil(backend=backend)
    def stencil(field_in: gtscript.Field[np.float_], field_out: gtscript.Field[np.float_]):
        with computation(BACKWARD):
            with interval(-2, -1):  # block 1
                field_out = field_in
            with interval(0, -2):  # block 2
                field_out = field_in
        with computation(BACKWARD):
            with interval(-1, None):  # block 3
                field_out = 2 * field_in
            with interval(0, -1):  # block 4
                field_out = 3 * field_in

    stencil(field_in, field_out)

    np.testing.assert_allclose(field_out.view(np.ndarray)[:, :, 0:-1], 3)
    np.testing.assert_allclose(field_out.view(np.ndarray)[:, :, -1], 2)


@pytest.mark.parametrize("backend", ALL_BACKENDS)
def test_lower_dimensional_inputs(backend):
    @gtscript.stencil(backend=backend)
    def stencil(
        field_3d: gtscript.Field[gtscript.IJK, np.float_],
        field_2d: gtscript.Field[gtscript.IJ, np.float_],
        field_1d: gtscript.Field[gtscript.K, np.float_],
    ):
        with computation(FORWARD):
            with interval(0, 1):
                field_2d = field_1d[1]

        with computation(PARALLEL):
            with interval(0, -1):
                tmp = field_2d[0, 1] + field_1d[1]
            with interval(-1, None):
                tmp = field_2d[0, 1] + field_1d[0]

        with computation(PARALLEL):
            with interval(0, 1):
                field_3d = tmp[1, 0, 0] + field_1d[1]
            with interval(1, None):
                field_3d = tmp[-1, 0, 0]

    full_shape = (6, 6, 6)
    default_origin = (1, 1, 0)
    dtype = float

    field_3d = gt_storage.zeros(backend, default_origin, full_shape, dtype, mask=None)
    assert field_3d.shape == full_shape[:]

    field_2d = gt_storage.zeros(
        backend, default_origin[:-1], full_shape[:-1], dtype, mask=[True, True, False]
    )
    assert field_2d.shape == full_shape[:-1]

    field_1d = gt_storage.ones(
        backend, (default_origin[-1],), (full_shape[-1],), dtype, mask=[False, False, True]
    )
    assert field_1d.shape == (full_shape[-1],)

    stencil(field_3d, field_2d, field_1d, origin=(1, 1, 0), domain=(4, 3, 6))
    field_3d.device_to_host()
    np.testing.assert_allclose(field_3d.view(np.ndarray)[1:-1, 1:-2, :1], 3)
    np.testing.assert_allclose(field_3d.view(np.ndarray)[1:-1, 1:-2, 1:], 2)

    stencil(field_3d, field_2d, field_1d)


@pytest.mark.parametrize(
    "backend",
    [
        "debug",
        "numpy",
        pytest.param("gtx86", marks=[pytest.mark.xfail]),
        pytest.param("gtmc", marks=[pytest.mark.xfail]),
        pytest.param("gtcuda", marks=[pytest.mark.requires_gpu, pytest.mark.xfail]),
        "gtc:gt:cpu_ifirst",
        "gtc:gt:cpu_kfirst",
        pytest.param("gtc:gt:gpu", marks=[pytest.mark.requires_gpu, pytest.mark.xfail]),
        pytest.param("gtc:cuda", marks=[pytest.mark.requires_gpu, pytest.mark.xfail]),
        "gtc:dace",
    ],
)
def test_higher_dimensional_fields(backend):
    FLOAT64_VEC2 = (np.float64, (2,))
    FLOAT64_MAT22 = (np.float64, (2, 2))

    @gtscript.stencil(backend=backend)
    def stencil(
        field: gtscript.Field[np.float64],
        vec_field: gtscript.Field[FLOAT64_VEC2],
        mat_field: gtscript.Field[FLOAT64_MAT22],
    ):
        with computation(PARALLEL), interval(...):
            tmp = vec_field[0, 0, 0][0] + vec_field[0, 0, 0][1]

        with computation(FORWARD):
            with interval(0, 1):
                vec_field[0, 0, 0][0] = field[1, 0, 0]
                vec_field[0, 0, 0][1] = field[0, 1, 0]
            with interval(1, -1):
                vec_field[0, 0, 0][0] = 2 * field[1, 0, -1]
                vec_field[0, 0, 0][1] = 2 * field[0, 1, -1]
            with interval(-1, None):
                vec_field[0, 0, 0][0] = field[1, 0, 0]
                vec_field[0, 0, 0][1] = field[0, 1, 0]

        with computation(PARALLEL), interval(...):
            mat_field[0, 0, 0][0, 0] = vec_field[0, 0, 0][0] + tmp[0, 0, 0]
            mat_field[0, 0, 0][1, 1] = vec_field[0, 0, 0][1] + tmp[1, 1, 0]

    full_shape = (6, 6, 6)
    default_origin = (1, 1, 0)

    field = gt_storage.ones(backend, default_origin, full_shape, dtype=np.float64)
    assert field.shape == full_shape[:]

    vec_field = 2.0 * gt_storage.ones(backend, default_origin, full_shape, dtype=FLOAT64_VEC2)
    assert vec_field.shape[:-1] == full_shape

    mat_field = gt_storage.ones(backend, default_origin, full_shape, dtype=FLOAT64_MAT22)
    assert mat_field.shape[:-2] == full_shape

    stencil(field, vec_field, mat_field, origin=(1, 1, 0), domain=(4, 4, 6))
    mat_field.device_to_host()
    np.testing.assert_allclose(mat_field.view(np.ndarray)[1:-1, 1:-1, 1:1], 2.0 + 5.0)

    stencil(field, vec_field, mat_field)


@pytest.mark.parametrize("backend", CPU_BACKENDS)
def test_input_order(backend):
    @gtscript.stencil(backend=backend)
    def stencil(
        in_field: gtscript.Field[np.float],
        parameter: np.float,
        out_field: gtscript.Field[np.float],
    ):
        with computation(PARALLEL), interval(...):
            out_field = in_field * parameter


@pytest.mark.parametrize("backend", OLD_BACKENDS)
<<<<<<< HEAD
=======
def test_variable_offsets(backend):
    @gtscript.stencil(backend=backend)
    def stencil_ij(
        in_field: gtscript.Field[np.float_],
        out_field: gtscript.Field[np.float_],
        index_field: gtscript.Field[gtscript.IJ, int],
    ):
        with computation(FORWARD), interval(...):
            out_field = in_field[0, 0, 1] + in_field[0, 0, index_field + 1]
            index_field = index_field + 1

    @gtscript.stencil(backend=backend)
    def stencil_ijk(
        in_field: gtscript.Field[np.float_],
        out_field: gtscript.Field[np.float_],
        index_field: gtscript.Field[int],
    ):
        with computation(PARALLEL), interval(...):
            out_field = in_field[0, 0, 1] + in_field[0, 0, index_field + 1]


@pytest.mark.parametrize("backend", OLD_BACKENDS)
>>>>>>> 634a416f
def test_variable_offsets_and_while_loop(backend):
    @gtscript.stencil(backend=backend)
    def stencil(
        pe1: gtscript.Field[np.float_],
        pe2: gtscript.Field[np.float_],
        qin: gtscript.Field[np.float_],
        qout: gtscript.Field[np.float_],
        lev: gtscript.Field[gtscript.IJ, np.int_],
    ):
        with computation(FORWARD), interval(...):
            if pe2[0, 0, 1] <= pe1[0, 0, lev]:
                qout = qin[0, 0, 1]
            else:
                qsum = pe1[0, 0, lev + 1] - pe2[0, 0, lev]
                while pe1[0, 0, lev + 1] < pe2[0, 0, 1]:
                    qsum += qin[0, 0, lev] / (pe2[0, 0, 1] - pe1[0, 0, lev])
                    lev = lev + 1
                qout = qsum / (pe2[0, 0, 1] - pe2)<|MERGE_RESOLUTION|>--- conflicted
+++ resolved
@@ -277,8 +277,6 @@
 
 
 @pytest.mark.parametrize("backend", OLD_BACKENDS)
-<<<<<<< HEAD
-=======
 def test_variable_offsets(backend):
     @gtscript.stencil(backend=backend)
     def stencil_ij(
@@ -301,7 +299,6 @@
 
 
 @pytest.mark.parametrize("backend", OLD_BACKENDS)
->>>>>>> 634a416f
 def test_variable_offsets_and_while_loop(backend):
     @gtscript.stencil(backend=backend)
     def stencil(

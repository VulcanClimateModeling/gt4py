--- conflicted
+++ resolved
@@ -98,42 +98,6 @@
         with computation(PARALLEL), interval(...):
             field_c = 0.0
 
-
-<<<<<<< HEAD
-def test_race_conditions():
-
-    from gt4py.analysis.passes import IRSpecificationError
-
-    with pytest.raises(IRSpecificationError, match="Horizontal race condition"):
-
-        @gtscript.stencil(backend="debug")
-        def func(in_field: gtscript.Field[np.float_], out_field: gtscript.Field[np.float_]):
-            with computation(PARALLEL), interval(...):
-                out_field = in_field + out_field[1, 0, 0]
-
-    with pytest.raises(IRSpecificationError, match="Horizontal race condition"):
-
-        @gtscript.stencil(backend="debug")
-        def func(
-            in_field: gtscript.Field[np.float_],
-            out_field: gtscript.Field[np.float_],
-            *,
-            flag: np.int32,
-        ):
-            with computation(PARALLEL), interval(...):
-                tmp = 1
-                if flag:
-                    tmp = in_field + out_field[1, 0, 0]
-                    out_field = tmp
-
-    with pytest.raises(IRSpecificationError, match="Vertical race condition"):
-
-        @gtscript.stencil(backend="debug")
-        def func(field_a: gtscript.Field[np.float_]):
-            with computation(PARALLEL), interval(...):
-                tmp = field_a[0, 0, 1]
-                field_a = tmp
-=======
 def test_ignore_np_errstate():
     def setup_and_run(backend, **kwargs):
         field_a = gt_storage.zeros(
@@ -155,5 +119,4 @@
         setup_and_run(backend="debug")
 
     with pytest.warns(RuntimeWarning, match="divide by zero encountered"):
-        setup_and_run(backend="numpy", ignore_np_errstate=False)
->>>>>>> 3cdf8d08
+        setup_and_run(backend="numpy", ignore_np_errstate=False)
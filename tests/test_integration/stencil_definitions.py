# -*- coding: utf-8 -*-
#
# GT4Py - GridTools4Py - GridTools for Python
#
# Copyright (c) 2014-2020, ETH Zurich
# All rights reserved.
#
# This file is part the GT4Py project and the GridTools framework.
# GT4Py is free software: you can redistribute it and/or modify it under
# the terms of the GNU General Public License as published by the
# Free Software Foundation, either version 3 of the License, or any later
# version. See the LICENSE.txt file at the top-level directory of this
# distribution for a copy of the license or check <https://www.gnu.org/licenses/>.
#
# SPDX-License-Identifier: GPL-3.0-or-later

import numpy as np

import gt4py as gt
from gt4py import analysis as gt_analysis
from gt4py import backend as gt_backend
from gt4py import gtscript
from gt4py import ir as gt_ir
from gt4py import storage as gt_storage
from gt4py import utils as gt_utils
from gt4py.definitions import Extent, StencilID


REGISTRY = gt_utils.Registry()
PROPERTY_REGISTRY = gt_utils.Registry()


def register(definition=None, *, externals=None, splitters=None):
    properties = {}
    properties["externals"] = externals or {}
    properties["splitters"] = splitters or {}

    def _decorator(func):
        PROPERTY_REGISTRY.setdefault(func.__name__, properties)
        REGISTRY.register(func.__name__, func)
        return func

    assert callable(definition) or definition is None
    return _decorator(definition) if definition else _decorator


Field0D = gtscript.Field[np.float_, ()]
Field3D = gtscript.Field[np.float_]


@register
def copy_stencil(field_a: Field3D, field_b: Field3D):
    with computation(PARALLEL), interval(...):
        field_b = field_a[0, 0, 0]


@gtscript.function
def afunc(b):
    return sqrt(b[0, 1, 0])


@register
def native_functions(field_a: Field3D, field_b: Field3D):
    with computation(PARALLEL), interval(...):
        field_a = max(min(afunc(field_b), field_b), 1)


@register
def copy_stencil_plus_one(field_a: Field3D, field_b: Field3D):
    with computation(PARALLEL), interval(...):
        field_b = field_a[0, 0, 0] + 1


@register
def runtime_if(field_a: Field3D, field_b: Field3D):
    with computation(BACKWARD), interval(...):
        if field_a > 0.0:
            field_b = -1
            field_a = -field_a
        else:
            field_b = 1
            field_a = field_a


@register
def simple_horizontal_diffusion(in_field: Field3D, coeff: Field3D, out_field: Field3D):
    with computation(PARALLEL), interval(...):
        lap_field = 4.0 * in_field[0, 0, 0] - (
            in_field[1, 0, 0] + in_field[-1, 0, 0] + in_field[0, 1, 0] + in_field[0, -1, 0]
        )
        flx_field = lap_field[1, 0, 0] - lap_field[0, 0, 0]
        fly_field = lap_field[0, 1, 0] - lap_field[0, 0, 0]
        out_field = in_field[0, 0, 0] - coeff[0, 0, 0] * (
            flx_field[0, 0, 0] - flx_field[-1, 0, 0] + fly_field[0, 0, 0] - fly_field[0, -1, 0]
        )


@register
def tridiagonal_solver(inf: Field3D, diag: Field3D, sup: Field3D, rhs: Field3D, out: Field3D):
    with computation(FORWARD):
        with interval(0, 1):
            sup = sup / diag
            rhs = rhs / diag
        with interval(1, None):
            sup = sup / (diag - sup[0, 0, -1] * inf)
            rhs = (rhs - inf * rhs[0, 0, -1]) / (diag - sup[0, 0, -1] * inf)
    with computation(BACKWARD):
        with interval(-1, None):
            out = rhs
        with interval(0, -1):
            out = rhs - sup * out[0, 0, 1]


@register(externals={"BET_M": 0.5, "BET_P": 0.5})
def vertical_advection_dycore(
    utens_stage: Field3D,
    u_stage: Field3D,
    wcon: Field3D,
    u_pos: Field3D,
    utens: Field3D,
    *,
    dtr_stage: float,
):
    from __externals__ import BET_M, BET_P

    with computation(FORWARD):
        with interval(0, 1):
            gcv = 0.25 * (wcon[1, 0, 1] + wcon[0, 0, 1])
            cs = gcv * BET_M

            ccol = gcv * BET_P
            bcol = dtr_stage - ccol[0, 0, 0]

            # update the d column
            correction_term = -cs * (u_stage[0, 0, 1] - u_stage[0, 0, 0])
            dcol = (
                dtr_stage * u_pos[0, 0, 0]
                + utens[0, 0, 0]
                + utens_stage[0, 0, 0]
                + correction_term
            )

            # Thomas forward
            divided = 1.0 / bcol[0, 0, 0]
            ccol = ccol[0, 0, 0] * divided
            dcol = dcol[0, 0, 0] * divided

        with interval(1, -1):
            gav = -0.25 * (wcon[1, 0, 0] + wcon[0, 0, 0])
            gcv = 0.25 * (wcon[1, 0, 1] + wcon[0, 0, 1])

            as_ = gav * BET_M
            cs = gcv * BET_M

            acol = gav * BET_P
            ccol = gcv * BET_P
            bcol = dtr_stage - acol[0, 0, 0] - ccol[0, 0, 0]

            # update the d column
            correction_term = -as_ * (u_stage[0, 0, -1] - u_stage[0, 0, 0]) - cs * (
                u_stage[0, 0, 1] - u_stage[0, 0, 0]
            )
            dcol = (
                dtr_stage * u_pos[0, 0, 0]
                + utens[0, 0, 0]
                + utens_stage[0, 0, 0]
                + correction_term
            )

            # Thomas forward
            divided = 1.0 / (bcol[0, 0, 0] - ccol[0, 0, -1] * acol[0, 0, 0])
            ccol = ccol[0, 0, 0] * divided
            dcol = (dcol[0, 0, 0] - (dcol[0, 0, -1]) * acol[0, 0, 0]) * divided

        with interval(-1, None):
            gav = -0.25 * (wcon[1, 0, 0] + wcon[0, 0, 0])
            as_ = gav * BET_M
            acol = gav * BET_P
            bcol = dtr_stage - acol[0, 0, 0]

            # update the d column
            correction_term = -as_ * (u_stage[0, 0, -1] - u_stage[0, 0, 0])
            dcol = (
                dtr_stage * u_pos[0, 0, 0]
                + utens[0, 0, 0]
                + utens_stage[0, 0, 0]
                + correction_term
            )

            # Thomas forward
            divided = 1.0 / (bcol[0, 0, 0] - ccol[0, 0, -1] * acol[0, 0, 0])
            dcol = (dcol[0, 0, 0] - (dcol[0, 0, -1]) * acol[0, 0, 0]) * divided

    with computation(BACKWARD):
        with interval(-1, None):
            datacol = dcol[0, 0, 0]
            data_col = datacol
            utens_stage = dtr_stage * (datacol - u_pos[0, 0, 0])

        with interval(0, -1):
            datacol = dcol[0, 0, 0] - ccol[0, 0, 0] * data_col[0, 0, 1]
            data_col = datacol
            utens_stage = dtr_stage * (datacol - u_pos[0, 0, 0])


@register
def horizontal_diffusion(in_field: Field3D, out_field: Field3D, coeff: Field3D):
    with computation(PARALLEL), interval(...):
        lap_field = 4.0 * in_field[0, 0, 0] - (
            in_field[1, 0, 0] + in_field[-1, 0, 0] + in_field[0, 1, 0] + in_field[0, -1, 0]
        )
        res = lap_field[1, 0, 0] - lap_field[0, 0, 0]
        flx_field = 0 if (res * (in_field[1, 0, 0] - in_field[0, 0, 0])) > 0 else res
        res = lap_field[0, 1, 0] - lap_field[0, 0, 0]
        fly_field = 0 if (res * (in_field[0, 1, 0] - in_field[0, 0, 0])) > 0 else res
        out_field = in_field[0, 0, 0] - coeff[0, 0, 0] * (
            flx_field[0, 0, 0] - flx_field[-1, 0, 0] + fly_field[0, 0, 0] - fly_field[0, -1, 0]
        )


@register
def large_k_interval(in_field: Field3D, out_field: Field3D):
    with computation(PARALLEL):
        with interval(0, 6):
            out_field = in_field
        with interval(6, -10):  # this stage will only run if field has more than 16 elements
            out_field = in_field + 1
        with interval(-10, None):
            out_field = in_field


@register
def form_land_mask(in_field: Field3D, mask: gtscript.Field[np.bool]):
    with computation(PARALLEL), interval(...):
        mask = in_field >= 0


@register
def set_inner_as_kord(a4_1: Field3D, a4_2: Field3D, a4_3: Field3D, extm: Field3D, qmin: float):
    with computation(PARALLEL), interval(...):
        diff_23 = 0.0
        if extm and extm[0, 0, -1]:
            a4_2 = a4_1
        elif extm and extm[0, 0, 1]:
            a4_3 = a4_1
        else:
            diff_23 = a4_2 - a4_3


<<<<<<< HEAD
@register(splitters={"jstart": 1, "jend": 3})
def parallel_regions(in_storage: Field3D, out_storage: Field3D):
    from __splitters__ import jend, jstart

    with computation(PARALLEL):
        with interval(0, 1), parallel(region[:, jstart:jend]):
            out_storage = in_storage[-1, 0, 0]
        with interval(1, None):
            out_storage = in_storage[1, 0, 0]
=======
@register
def write_after_read(field: Field3D):
    with computation(PARALLEL), interval(...):
        tmp = field
        field = tmp[-1, 0, 0]
>>>>>>> 7a8b2f6a
<|MERGE_RESOLUTION|>--- conflicted
+++ resolved
@@ -247,7 +247,6 @@
             diff_23 = a4_2 - a4_3
 
 
-<<<<<<< HEAD
 @register(splitters={"jstart": 1, "jend": 3})
 def parallel_regions(in_storage: Field3D, out_storage: Field3D):
     from __splitters__ import jend, jstart
@@ -257,10 +256,10 @@
             out_storage = in_storage[-1, 0, 0]
         with interval(1, None):
             out_storage = in_storage[1, 0, 0]
-=======
+
+
 @register
 def write_after_read(field: Field3D):
     with computation(PARALLEL), interval(...):
         tmp = field
-        field = tmp[-1, 0, 0]
->>>>>>> 7a8b2f6a
+        field = tmp[-1, 0, 0]
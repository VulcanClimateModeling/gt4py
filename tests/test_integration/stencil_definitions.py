--- conflicted
+++ resolved
@@ -247,7 +247,6 @@
             diff_23 = a4_2 - a4_3
 
 
-<<<<<<< HEAD
 @register(splitters={"jstart": 1, "jend": 3})
 def parallel_regions(in_storage: Field3D, out_storage: Field3D):
     from __splitters__ import jend, jstart
@@ -264,7 +263,8 @@
     with computation(PARALLEL), interval(...):
         tmp = field
         field = tmp[-1, 0, 0]
-=======
+
+
 @register
 def local_var_inside_nested_conditional(in_storage: Field3D, out_storage: Field3D):
     with computation(PARALLEL), interval(...):
@@ -275,5 +275,4 @@
                 mid_storage = 3
             else:
                 mid_storage = 4
-            out_storage[0, 0, 0] = local_var + mid_storage
->>>>>>> 5d15fbb1
+            out_storage[0, 0, 0] = local_var + mid_storage
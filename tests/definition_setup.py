# -*- coding: utf-8 -*-
#
# GT4Py - GridTools4Py - GridTools for Python
#
# Copyright (c) 2014-2021, ETH Zurich
# All rights reserved.
#
# This file is part the GT4Py project and the GridTools framework.
# GT4Py is free software: you can redistribute it and/or modify it under
# the terms of the GNU General Public License as published by the
# Free Software Foundation, either version 3 of the License, or any later
# version. See the LICENSE.txt file at the top-level directory of this
# distribution for a copy of the license or check <https://www.gnu.org/licenses/>.
#
# SPDX-License-Identifier: GPL-3.0-or-later

<<<<<<< HEAD
import itertools
from typing import Iterator, List, Set, Tuple, Union
=======
from typing import Any, Iterator, List, Set, Tuple, Union
>>>>>>> 6369db5c

import pytest

from gt4py.analysis import TransformData
from gt4py.definitions import BuildOptions
from gt4py.ir.nodes import (
    ArgumentInfo,
    Assign,
    Axis,
    AxisBound,
    AxisInterval,
    BlockStmt,
    ComputationBlock,
    DataType,
    Domain,
    Expr,
    FieldDecl,
    FieldRef,
    IterationOrder,
    LevelMarker,
    Location,
    ScalarLiteral,
    StencilDefinition,
    StencilImplementation,
)


BodyType = List[Tuple[str, str, Tuple[int, int, int]]]


@pytest.fixture()
def ijk_domain() -> Domain:
    axes = [Axis(name=idx) for idx in ["I", "J", "K"]]
    return Domain(parallel_axes=axes[:2], sequential_axis=axes[2])


@pytest.fixture(params=[IterationOrder.FORWARD, IterationOrder.BACKWARD, IterationOrder.PARALLEL])
def iteration_order(request) -> Iterator[IterationOrder]:
    return request.param


@pytest.fixture(params=[IterationOrder.FORWARD, IterationOrder.BACKWARD])
def non_parallel_iteration_order(request) -> Iterator[IterationOrder]:
    return request.param


@pytest.fixture(params=[(-1, 0, 0), (0, 1, 0), (-1, 2, 0)])
def ij_offset(request):
    yield request.param


def make_offset(offset: Tuple[int, int, int]):
    return {"I": offset[0], "J": offset[1], "K": offset[2]}


def init_implementation_from_definition(definition: StencilDefinition) -> StencilImplementation:
    return StencilImplementation(
        name=definition.name,
        api_signature=[],
        domain=definition.domain,
        fields={},
        parameters={},
        multi_stages=[],
        fields_extents={},
        unreferenced=[],
        axis_splitters_var=None,
        externals=definition.externals,
        sources=definition.sources,
        docstring=definition.docstring,
    )


class TObject:
    def __init__(self, loc: Location, parent: "TObject" = None):
        self.loc = loc
        self.children = []
        self.parent = parent

    @property
    def width(self) -> int:
        return sum(child.width for child in self.children) + 1 if self.children else 1

    @property
    def height(self) -> int:
        return sum(child.height for child in self.children) + 1 if self.children else 1

    def register_child(self, child: "TObject") -> None:
        child.loc = Location(
            line=self.loc.line + self.height,
            column=self.loc.column + self.width,
            scope=self.child_scope,
        )
        child.parent = self
        self.children.append(child)

    @property
    def field_names(self) -> Set[str]:
        return set.union(*(child.field_names for child in self.children))

    @property
    def child_scope(self) -> str:
        return self.loc.scope


class TDefinition(TObject):
    def __init__(self, *, name: str, domain: Domain, fields: List[str]):
        super().__init__(Location(line=0, column=0, scope=name))
        self.name = name
        self.domain = domain
        self.fields = fields
        self.parameters = []
        self.docstring = ""

    def add_blocks(self, *blocks: "TComputationBlock") -> "TDefinition":
        for block in blocks:
            self.register_child(block)
        return self

    @property
    def width(self) -> int:
        return 0

    @property
    def height(self) -> int:
        return super().height - 1

    @property
    def api_signature(self) -> List[ArgumentInfo]:
        return [ArgumentInfo(name=n, is_keyword=False) for n in self.fields]

    @property
    def api_fields(self) -> List[FieldDecl]:
        return [
            FieldDecl(name=n, data_type=DataType.AUTO, axes=self.domain.axes_names, is_api=True)
            for n in self.fields
        ]

    def build(self) -> StencilDefinition:
        return StencilDefinition(
            name=self.name,
            domain=self.domain,
            api_signature=self.api_signature,
            api_fields=self.api_fields,
            parameters=self.parameters,
            computations=[block.build() for block in self.children],
            docstring=self.docstring,
            loc=self.loc,
        )

    def build_transform(self):
        definition = self.build()
        return TransformData(
            definition_ir=definition,
            implementation_ir=init_implementation_from_definition(definition),
            options=BuildOptions(name=self.name, module=__name__),
        )


class TComputationBlock(TObject):
    def __init__(
        self, *, order: IterationOrder, start: int = 0, end: int = 0, scope: str = "<unnamed>"
    ):
        super().__init__(Location(line=0, column=0))
        self.order = order
        self.start = start
        self.end = end
        self.scope = scope

    def add_statements(self, *stmts: "TStatement") -> "TComputationBlock":
        for stmt in stmts:
            self.register_child(stmt)
        return self

    @property
    def width(self) -> int:
        return 0

    @property
    def fields(self) -> Set[str]:
        return set(itertools.chain.from_iterable([stmt.field_names for stmt in self.children]))

    def build(self) -> ComputationBlock:
        if self.parent:
            self.loc.scope = self.parent.child_scope
        temp_fields = self.fields.difference(self.parent.fields) if self.parent else set()
        temp_decls = [
            FieldDecl(
                name=n, data_type=DataType.AUTO, axes=self.parent.domain.axes_names, is_api=False
            )
            for n in temp_fields
        ]
        return ComputationBlock(
            interval=AxisInterval(
                start=AxisBound(level=LevelMarker.START, offset=self.start),
                end=AxisBound(level=LevelMarker.END, offset=self.end),
            ),
            iteration_order=self.order,
            body=BlockStmt(
                stmts=temp_decls + [stmt.build() for stmt in self.children],
            ),
            loc=self.loc,
        )

    @property
    def child_scope(self) -> str:
        return f"{self.loc.scope}:{self.scope}"


class TStatement(TObject):
    pass


class TAssign(TStatement):
    def __init__(self, target: str, value: Union[str, Expr, TObject], offset: Tuple[int, int, int]):
        super().__init__(Location(line=0, column=0))
        self._target = target
        self._value = value
        self.offset = offset

    @property
    def height(self):
        return 1

    @property
    def width(self):
        return self.target.width + 3 + self.value.width

    @property
    def value(self):
        value = self._value
        if isinstance(self._value, str):
            value = TFieldRef(name=self._value, offset=self.offset)
        value.loc = Location(
            line=self.loc.line,
            column=self.loc.column + self.target.width + 3,
            scope=self.loc.scope,
        )
        value.parent = self
        return value

    @property
    def field_names(self) -> Set[str]:
        return set.union(self.target.field_names, self.value.field_names)

    @property
    def target(self):
        return TFieldRef(
            name=self._target,
            parent=self,
            loc=Location(line=self.loc.line, column=self.loc.column, scope=self.loc.scope),
        )

    def build(self) -> Assign:
        if self.parent:
            self.loc.scope = self.parent.child_scope
        return Assign(
            target=self.target.build(),
            value=self.value.build(),
            loc=Location(
                line=self.loc.line,
                column=self.loc.column + self.target.width + 1,
                scope=self.loc.scope,
            ),
        )


class TFieldRef(TObject):
    def __init__(
        self,
        *,
        name: str,
        offset: Tuple[int, int, int] = (0, 0, 0),
        loc: Location = None,
        parent: TObject = None,
    ):
        super().__init__(loc or Location(line=0, column=0), parent=parent)
        self.name = name
        self.offset = make_offset(offset)

    def build(self):
        if self.parent:
            self.loc.scope = self.parent.child_scope
        return FieldRef(
            name=self.name,
            offset=self.offset,
            loc=self.loc,
        )

    @property
    def height(self) -> int:
        return 1

    @property
    def width(self) -> int:
        return len(self.name)

    @property
    def field_names(self) -> Set[str]:
        return {self.name}


class TScalarLiteral(TObject):
    def __init__(
        self,
        *,
        value: Any,
        loc: Location = None,
        parent: TObject = None,
    ):
        super().__init__(loc or Location(line=0, column=0), parent=parent)
        self.value = value

    def build(self):
        if self.parent:
            self.loc.scope = self.parent.child_scope
        return ScalarLiteral(
            value=self.value,
            data_type=DataType.AUTO,
            loc=self.loc,
        )

    @property
    def height(self) -> int:
        return 1

    @property
    def width(self) -> int:
        return len(str(self.value))

    @property
    def field_names(self) -> Set[str]:
        return {str(self.value)}<|MERGE_RESOLUTION|>--- conflicted
+++ resolved
@@ -14,12 +14,8 @@
 #
 # SPDX-License-Identifier: GPL-3.0-or-later
 
-<<<<<<< HEAD
 import itertools
-from typing import Iterator, List, Set, Tuple, Union
-=======
 from typing import Any, Iterator, List, Set, Tuple, Union
->>>>>>> 6369db5c
 
 import pytest
 

--- conflicted
+++ resolved
@@ -199,11 +199,6 @@
 
     def build(self) -> ComputationBlock:
         self.loc.scope = self.parent.child_scope if self.parent else self.scope
-<<<<<<< HEAD
-        if self.parent:
-            self.loc.scope = self.parent.child_scope
-=======
->>>>>>> 769c624f
         temp_fields = self.fields.difference(self.parent.fields) if self.parent else set()
         temp_decls = [
             FieldDecl(

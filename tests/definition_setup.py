<<<<<<< HEAD
from typing import Iterator, List, Optional, Set, Tuple, Union
=======
# -*- coding: utf-8 -*-
#
# GT4Py - GridTools4Py - GridTools for Python
#
# Copyright (c) 2014-2021, ETH Zurich
# All rights reserved.
#
# This file is part the GT4Py project and the GridTools framework.
# GT4Py is free software: you can redistribute it and/or modify it under
# the terms of the GNU General Public License as published by the
# Free Software Foundation, either version 3 of the License, or any later
# version. See the LICENSE.txt file at the top-level directory of this
# distribution for a copy of the license or check <https://www.gnu.org/licenses/>.
#
# SPDX-License-Identifier: GPL-3.0-or-later

from typing import Iterator, List, Set, Tuple, Union
>>>>>>> d24c79fd

import pytest

from gt4py.analysis import TransformData
from gt4py.definitions import BuildOptions
from gt4py.ir.nodes import (
    ArgumentInfo,
    Assign,
    Axis,
    AxisBound,
    AxisInterval,
    BlockStmt,
    ComputationBlock,
    DataType,
    Domain,
    Expr,
    FieldDecl,
    FieldRef,
    IterationOrder,
    LevelMarker,
    Location,
    StencilDefinition,
    StencilImplementation,
)


BodyType = List[Tuple[str, str, Tuple[int, int, int]]]


@pytest.fixture()
def ijk_domain() -> Domain:
    axes = [Axis(name=idx) for idx in ["I", "J", "K"]]
    return Domain(parallel_axes=axes[:2], sequential_axis=axes[2])


@pytest.fixture(params=[IterationOrder.FORWARD, IterationOrder.BACKWARD, IterationOrder.PARALLEL])
def iteration_order(request) -> Iterator[IterationOrder]:
    return request.param


@pytest.fixture(params=[IterationOrder.FORWARD, IterationOrder.BACKWARD])
def non_parallel_iteration_order(request) -> Iterator[IterationOrder]:
    return request.param


@pytest.fixture(params=[(-1, 0, 0), (0, 1, 0), (-1, 2, 0)])
def ij_offset(request):
    yield request.param


def make_offset(offset: Tuple[int, int, int]):
    return {"I": offset[0], "J": offset[1], "K": offset[2]}


def init_implementation_from_definition(definition: StencilDefinition) -> StencilImplementation:
    return StencilImplementation(
        name=definition.name,
        api_signature=[],
        domain=definition.domain,
        fields={},
        parameters={},
        multi_stages=[],
        fields_extents={},
        unreferenced=[],
        axis_splitters_var=None,
        externals=definition.externals,
        sources=definition.sources,
        docstring=definition.docstring,
    )


class TObject:
    def __init__(self, loc: Location, parent: "TObject" = None):
        self.loc = loc
        self.children = []
        self.parent = parent

    @property
    def width(self) -> int:
        return sum(child.width for child in self.children) + 1 if self.children else 1

    @property
    def height(self) -> int:
        return sum(child.height for child in self.children) + 1 if self.children else 1

    def register_child(self, child: "TObject") -> None:
        child.loc = Location(
            line=self.loc.line + self.height,
            column=self.loc.column + self.width,
            scope=self.child_scope,
        )
        child.parent = self
        self.children.append(child)

    @property
    def field_names(self) -> Set[str]:
        return set.union(*(child.field_names for child in self.children))

    @property
    def child_scope(self) -> str:
        return self.loc.scope


class TDefinition(TObject):
    def __init__(self, *, name: str, domain: Domain, fields: List[str]):
        super().__init__(Location(line=0, column=0, scope=name))
        self.name = name
        self.domain = domain
        self.fields = fields
        self.parameters = []
        self.docstring = ""

    def add_blocks(self, *blocks: "TComputationBlock") -> "TDefinition":
        for block in blocks:
            self.register_child(block)
        return self

    @property
    def width(self) -> int:
        return 0

    @property
    def height(self) -> int:
        return super().height - 1

    @property
    def api_signature(self) -> List[ArgumentInfo]:
        return [ArgumentInfo(name=n, is_keyword=False) for n in self.fields]

    @property
    def api_fields(self) -> List[FieldDecl]:
        tmp_field_names = self.field_names.difference(self.fields)
        tmp_fields = [
            FieldDecl(name=n, data_type=DataType.AUTO, axes=self.domain.axes_names, is_api=False)
            for n in tmp_field_names
        ]
        return tmp_fields + [
            FieldDecl(name=n, data_type=DataType.AUTO, axes=self.domain.axes_names, is_api=True)
            for n in self.fields
        ]

    def build(self) -> StencilDefinition:
        return StencilDefinition(
            name=self.name,
            domain=self.domain,
            api_signature=self.api_signature,
            api_fields=self.api_fields,
            parameters=self.parameters,
            computations=[block.build() for block in self.children],
            docstring=self.docstring,
            loc=self.loc,
        )

    def build_transform(self):
        definition = self.build()
        return TransformData(
            definition_ir=definition,
            implementation_ir=init_implementation_from_definition(definition),
            options=BuildOptions(name=self.name, module=__name__),
        )


class TComputationBlock(TObject):
    def __init__(
        self,
        *,
        order: IterationOrder,
        start: int = 0,
        end: int = 0,
        scope: str = "<unnamed>",
    ):
        super().__init__(Location(line=0, column=0))
        self.order = order
        self.start = start
        self.end = end
        self.scope = scope
        self.parallel_interval: Optional[List[AxisInterval]] = None

    def with_parallel_interval(self, *intervals) -> "TComputationBlock":
        parallel_interval = [
            interval
            if interval is not None
            else AxisInterval(
                start=AxisBound(level=LevelMarker.START, extend=True),
                end=AxisBound(level=LevelMarker.END, extend=True),
            )
            for interval in intervals
        ]
        self.parallel_interval = parallel_interval
        return self

    def add_statements(self, *stmts: "TStatement") -> "TComputationBlock":
        for stmt in stmts:
            self.register_child(stmt)
        return self

    @property
    def width(self) -> int:
        return 0

    def build(self) -> ComputationBlock:
        if self.parent:
            self.loc.scope = self.parent.child_scope
        return ComputationBlock(
            interval=AxisInterval(
                start=AxisBound(level=LevelMarker.START, offset=self.start),
                end=AxisBound(level=LevelMarker.END, offset=self.end),
            ),
            parallel_interval=self.parallel_interval,
            iteration_order=self.order,
            body=BlockStmt(
                stmts=[stmt.build() for stmt in self.children],
            ),
            loc=self.loc,
        )

    @property
    def child_scope(self) -> str:
        return f"{self.loc.scope}:{self.scope}"


class TStatement(TObject):
    pass


class TAssign(TStatement):
    def __init__(self, target: str, value: Union[str, Expr], offset: Tuple[int, int, int]):
        super().__init__(Location(line=0, column=0))
        self._target = target
        self._value = value
        self.offset = offset

    @property
    def height(self):
        return 1

    @property
    def width(self):
        return self.target.width + 3 + self.value.width

    @property
    def value(self):
        value = self._value
        if isinstance(self._value, str):
            value = TFieldRef(name=self._value, offset=self.offset)
        value.loc = Location(
            line=self.loc.line,
            column=self.loc.column + self.target.width + 3,
            scope=self.loc.scope,
        )
        value.parent = self
        return value

    @property
    def field_names(self) -> Set[str]:
        return set.union(self.target.field_names, self.value.field_names)

    @property
    def target(self):
        return TFieldRef(
            name=self._target,
            parent=self,
            loc=Location(line=self.loc.line, column=self.loc.column, scope=self.loc.scope),
        )

    def build(self) -> Assign:
        if self.parent:
            self.loc.scope = self.parent.child_scope
        return Assign(
            target=self.target.build(),
            value=self.value.build(),
            loc=Location(
                line=self.loc.line,
                column=self.loc.column + self.target.width + 1,
                scope=self.loc.scope,
            ),
        )


class TFieldRef(TObject):
    def __init__(
        self,
        *,
        name: str,
        offset: Tuple[int, int, int] = (0, 0, 0),
        loc: Location = None,
        parent: TObject = None,
    ):
        super().__init__(loc or Location(line=0, column=0), parent=parent)
        self.name = name
        self.offset = make_offset(offset)

    def build(self):
        if self.parent:
            self.loc.scope = self.parent.child_scope
        return FieldRef(
            name=self.name,
            offset=self.offset,
            loc=self.loc,
        )

    @property
    def height(self) -> int:
        return 1

    @property
    def width(self) -> int:
        return len(self.name)

    @property
    def field_names(self) -> Set[str]:
        return {self.name}<|MERGE_RESOLUTION|>--- conflicted
+++ resolved
@@ -1,6 +1,3 @@
-<<<<<<< HEAD
-from typing import Iterator, List, Optional, Set, Tuple, Union
-=======
 # -*- coding: utf-8 -*-
 #
 # GT4Py - GridTools4Py - GridTools for Python
@@ -17,8 +14,7 @@
 #
 # SPDX-License-Identifier: GPL-3.0-or-later
 
-from typing import Iterator, List, Set, Tuple, Union
->>>>>>> d24c79fd
+from typing import Iterator, List, Optional, Set, Tuple, Union
 
 import pytest
 

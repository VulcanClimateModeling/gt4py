--- conflicted
+++ resolved
@@ -177,7 +177,6 @@
                 ctx=ctx,
             )
 
-<<<<<<< HEAD
     def visit_While(
         self, node: gtir.ScalarIfStmt, *, mask: oir.Expr = None, ctx: Context, **kwargs: Any
     ) -> None:
@@ -189,7 +188,7 @@
         ctx.in_while_loop = True
         self.visit(node.body, mask=combined_mask, ctx=ctx)
         ctx.in_while_loop = False
-=======
+
     def visit_HorizontalMask(self, node: gtir.HorizontalMask) -> oir.HorizontalMask:
         return oir.HorizontalMask(i=node.i, j=node.j)
 
@@ -203,7 +202,6 @@
             else current_mask
         )
         self.visit(node.block.body, mask=combined_mask, ctx=ctx)
->>>>>>> faac4249
 
     def visit_Interval(self, node: gtir.Interval, **kwargs: Any) -> oir.Interval:
         return oir.Interval(

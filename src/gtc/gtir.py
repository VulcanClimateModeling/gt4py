--- conflicted
+++ resolved
@@ -159,7 +159,6 @@
         return cond
 
 
-<<<<<<< HEAD
 class While(common.While[Stmt, Expr], Stmt):
     """
     While loop with a field or scalar expression as condition.
@@ -168,7 +167,8 @@
     """
 
     pass
-=======
+
+
 class HorizontalMask(common.HorizontalMask[Expr], Expr):
     pass
 
@@ -176,7 +176,6 @@
 class HorizontalRegion(Stmt):
     mask: HorizontalMask
     block: BlockStmt
->>>>>>> faac4249
 
 
 class UnaryOp(common.UnaryOp[Expr], Expr):

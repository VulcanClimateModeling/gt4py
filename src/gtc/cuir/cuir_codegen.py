# -*- coding: utf-8 -*-
#
# GTC Toolchain - GT4Py Project - GridTools Framework
#
# Copyright (c) 2014-2021, ETH Zurich
# All rights reserved.
#
# This file is part of the GT4Py project and the GridTools framework.
# GT4Py is free software: you can redistribute it and/or modify it under
# the terms of the GNU General Public License as published by the
# Free Software Foundation, either version 3 of the License, or any later
# version. See the LICENSE.txt file at the top-level directory of this
# distribution for a copy of the license or check <https://www.gnu.org/licenses/>.
#
# SPDX-License-Identifier: GPL-3.0-or-later

from typing import Any, Collection, Dict, List, Set, Union

from eve import codegen
from eve.codegen import FormatTemplate as as_fmt
from eve.codegen import MakoTemplate as as_mako
from eve.concepts import LeafNode
from gtc.common import BuiltInLiteral, DataType, LevelMarker, NativeFunction, UnaryOperator
from gtc.cuir import cuir


class CUIRCodegen(codegen.TemplatedGenerator):

    LocalScalar = as_fmt("{dtype} {name};")

    FieldDecl = as_fmt("{name}")

    ScalarDecl = as_fmt("{name}")

    Temporary = as_fmt("{name}")

    AssignStmt = as_fmt("{left} = {right};")

    MaskStmt = as_mako(
        """
        % if _this_node.is_loop:
        while (${mask}) {
        % else:
        if (${mask}) {
        % endif
            ${'\\n'.join(body)}
        }
        """
    )

    FieldAccess = as_mako("${name}(${offset}${''.join(f', {i}_c' for i in _this_node.data_index)})")

    def visit_IJCacheAccess(
        self, node: cuir.IJCacheAccess, symtable: Dict[str, Any], **kwargs: Any
    ) -> str:
        extent = symtable[node.name].extent
        if extent.i == extent.j == (0, 0):
            # cache is scalar
            assert node.offset.i == node.offset.j == 0
            return node.name
        if node.offset.i == node.offset.j == 0:
            return "*" + node.name
        offsets = (
            f"{o} * {d}_stride_{node.name}"
            for o, d in zip([node.offset.i, node.offset.j], "ij")
            if o != 0
        )
        return node.name + "[" + " + ".join(offsets) + "]"

    KCacheAccess = as_mako("${_this_generator.k_cache_var(name, _this_node.offset.k)}")

    ScalarAccess = as_fmt("{name}")

    CartesianOffset = as_fmt("{i}_c, {j}_c, {k}_c")

    VariableOffset = as_fmt("{i}_c, {j}_c, {k}")

    BinaryOp = as_fmt("({left} {op} {right})")

    UNARY_OPERATOR_TO_CODE = {
        UnaryOperator.NOT: "!",
        UnaryOperator.NEG: "-",
        UnaryOperator.POS: "+",
    }

    UnaryOp = as_fmt("({_this_generator.UNARY_OPERATOR_TO_CODE[_this_node.op]}{expr})")

    TernaryOp = as_fmt("({cond} ? {true_expr} : {false_expr})")

    Cast = as_fmt("static_cast<{dtype}>({expr})")

    BUILTIN_LITERAL_TO_CODE = {
        BuiltInLiteral.TRUE: "true",
        BuiltInLiteral.FALSE: "false",
    }

    def visit_BuiltInLiteral(self, builtin: BuiltInLiteral, **kwargs: Any) -> str:
        try:
            return self.BUILTIN_LITERAL_TO_CODE[builtin]
        except KeyError as error:
            raise NotImplementedError("Not implemented BuiltInLiteral encountered.") from error

    Literal = as_mako("static_cast<${dtype}>(${value})")

    NATIVE_FUNCTION_TO_CODE = {
        NativeFunction.ABS: "std::abs",
        NativeFunction.MIN: "std::min",
        NativeFunction.MAX: "std::max",
        NativeFunction.MOD: "std::fmod",
        NativeFunction.SIN: "std::sin",
        NativeFunction.COS: "std::cos",
        NativeFunction.TAN: "std::tan",
        NativeFunction.ARCSIN: "std::asin",
        NativeFunction.ARCCOS: "std::acos",
        NativeFunction.ARCTAN: "std::atan",
        NativeFunction.SQRT: "std::sqrt",
        NativeFunction.POW: "std::pow",
        NativeFunction.EXP: "std::exp",
        NativeFunction.LOG: "std::log",
        NativeFunction.ISFINITE: "std::isfinite",
        NativeFunction.ISINF: "std::isinf",
        NativeFunction.ISNAN: "std::isnan",
        NativeFunction.FLOOR: "std::floor",
        NativeFunction.CEIL: "std::ceil",
        NativeFunction.TRUNC: "std::trunc",
    }

    def visit_NativeFunction(self, func: NativeFunction, **kwargs: Any) -> str:
        try:
            return self.NATIVE_FUNCTION_TO_CODE[func]
        except KeyError as error:
            raise NotImplementedError(
                f"Not implemented NativeFunction '{func}' encountered."
            ) from error

    NativeFuncCall = as_mako("${func}(${','.join(args)})")

    DATA_TYPE_TO_CODE = {
        DataType.BOOL: "bool",
        DataType.INT8: "std::int8_t",
        DataType.INT16: "std::int16_t",
        DataType.INT32: "std::int32_t",
        DataType.INT64: "std::int64_t",
        DataType.FLOAT32: "float",
        DataType.FLOAT64: "double",
    }

    def visit_DataType(self, dtype: DataType, **kwargs: Any) -> str:
        try:
            return self.DATA_TYPE_TO_CODE[dtype]
        except KeyError as error:
            raise NotImplementedError(
                f"Not implemented DataType '{dtype.name}' encountered."
            ) from error

    IJExtent = as_fmt("extent<{i[0]}, {i[1]}, {j[0]}, {j[1]}>")

    HorizontalExecution = as_mako(
        """
        // HorizontalExecution ${id(_this_node)}
        if (validator(${extent}())) {
            ${'\\n'.join(declarations)}
            ${'\\n'.join(body)}
        }
        """
    )

    def visit_AxisBound(self, node: cuir.AxisBound, **kwargs: Any) -> str:
        if node.level == LevelMarker.START:
            return f"{node.offset}"
        if node.level == LevelMarker.END:
            return f"k_size + {node.offset}"
        raise ValueError("Cannot handle dynamic levels")

    IJCacheDecl = as_mako(
        """
        % if _this_node.extent.i == _this_node.extent.j == (0, 0):
        // scalar ij-cache
        ${dtype} ${name};
        % else:
        // ij-cache in shared memory
        constexpr int ${name}_cache_data_size = (i_block_size_t() + ${-_this_node.extent.i[0] + _this_node.extent.i[1]}) * (j_block_size_t() + ${-_this_node.extent.j[0] + _this_node.extent.j[1]});
        __shared__ ${dtype} ${name}_cache_data[${name}_cache_data_size];
        constexpr int i_stride_${name} = 1;
        constexpr int j_stride_${name} = i_block_size_t() + ${-_this_node.extent.i[0] + _this_node.extent.i[1]};
        ${dtype} *${name} = ${name}_cache_data + (${-_this_node.extent.i[0]} + _i_block) * i_stride_${name} + (${-_this_node.extent.j[0]} + _j_block) * j_stride_${name};
        % endif
        """
    )

    KCacheDecl = as_mako(
        """
        % for var in _this_generator.k_cache_vars(_this_node):
            ${dtype} ${var};
        % endfor
        """
    )

    VerticalLoopSection = as_mako(
        """
        <%def name="sid_shift(step)">
            sid::shift(_ptr, sid::get_stride<dim::k>(m_strides), ${step}_c);
        </%def>
        <%def name="cache_shift(cache_vars)">
            % for dst, src in zip(cache_vars[:-1], cache_vars[1:]):
                ${dst} = ${src};
            % endfor
        </%def>
        // VerticalLoopSection ${id(_this_node)}
        % if order == cuir.LoopOrder.FORWARD:
            for (int _k_block = ${start}; _k_block < ${end}; ++_k_block) {
                ${'\\n__syncthreads();\\n'.join(horizontal_executions)}

                ${sid_shift(1)}
                % for k_cache in k_cache_decls:
                    ${cache_shift(_this_generator.k_cache_vars(k_cache))}
                % endfor
            }
        % elif order == cuir.LoopOrder.BACKWARD:
            for (int _k_block = ${end} - 1; _k_block >= ${start}; --_k_block) {
                ${'\\n__syncthreads();\\n'.join(horizontal_executions)}

                ${sid_shift(-1)}
                % for k_cache in k_cache_decls:
                    ${cache_shift(_this_generator.k_cache_vars(k_cache)[::-1])}
                % endfor
            }
        % else:
            if (_k_block >= ${start} && _k_block < ${end}) {
                ${'\\n__syncthreads();\\n'.join(horizontal_executions)}
            }
        % endif
        """
    )

    _device_sync: bool = True

    @staticmethod
    def k_cache_var(name: str, offset: int) -> str:
        return name + (f"p{offset}" if offset >= 0 else f"m{-offset}")

    @classmethod
    def k_cache_vars(cls, k_cache: cuir.KCacheDecl) -> List[str]:
        assert k_cache.extent
        return [
            cls.k_cache_var(k_cache.name, offset)
            for offset in range(k_cache.extent.k[0], k_cache.extent.k[1] + 1)
        ]

    def visit_VerticalLoop(
        self, node: cuir.VerticalLoop, *, symtable: Dict[str, Any], **kwargs: Any
    ) -> Union[str, Collection[str]]:

        return self.generic_visit(
            node,
            fields=node.iter_tree()
            .if_isinstance(cuir.FieldAccess)
            .getattr("name", "data_index")
            .map(lambda x: (x[0], len(x[1])))
            .to_set(),
            k_cache_decls=node.k_caches,
            order=node.loop_order,
            symtable=symtable,
            **kwargs,
        )

    VerticalLoop = as_mako(
        """
        template <class Sid>
        struct loop_${id(_this_node)}_f {
            sid::ptr_holder_type<Sid> m_ptr_holder;
            sid::strides_type<Sid> m_strides;
            int k_size;

            template <class Validator>
            GT_FUNCTION_DEVICE void operator()(const int _i_block,
                                               const int _j_block,
                                               Validator validator) const {
                auto _ptr = m_ptr_holder();
                sid::shift(_ptr,
                           sid::get_stride<sid::blocked_dim<dim::i>>(m_strides),
                           blockIdx.x);
                sid::shift(_ptr,
                           sid::get_stride<sid::blocked_dim<dim::j>>(m_strides),
                           blockIdx.y);
                sid::shift(_ptr,
                           sid::get_stride<dim::i>(m_strides),
                           _i_block);
                sid::shift(_ptr,
                           sid::get_stride<dim::j>(m_strides),
                           _j_block);
                % if order == cuir.LoopOrder.PARALLEL:
                const int _k_block = blockIdx.z;
                sid::shift(_ptr,
                           sid::get_stride<dim::k>(m_strides),
                           _k_block);
                % endif

                % for field, data_dims in fields:
                    const auto ${field} = [&](auto i, auto j, auto k
                        % for i in range(data_dims):
                            , auto dim_${i + 3}
                        % endfor
                        ) -> auto&& {
                        return *sid::multi_shifted<tag::${field}>(
                            device::at_key<tag::${field}>(_ptr),
                            m_strides,
                            tuple_util::device::make<hymap::keys<dim::i, dim::j, dim::k
                            % for i in range(data_dims):
                                , integral_constant<int, ${i + 3}>
                            % endfor
                            >::template values>(i, j, k
                            % for i in range(data_dims):
                                , dim_${i + 3}
                            % endfor
                            ));
                    };
                % endfor

                % for ij_cache in ij_caches:
                    ${ij_cache}
                % endfor

                % for k_cache in k_caches:
                    ${k_cache}
                % endfor

                % for section in sections:
                    ${section}
                % endfor
            }
        };
        """
    )

    Kernel = as_mako(
        """
        % for vertical_loop in vertical_loops:
            ${vertical_loop}
        % endfor

        template <${', '.join(f'class Loop{id(vl)}' for vl in _this_node.vertical_loops)}>
        struct kernel_${id(_this_node)}_f {
            % for vertical_loop in _this_node.vertical_loops:
                Loop${id(vertical_loop)} m_${id(vertical_loop)};
            % endfor

            template <class Validator>
            GT_FUNCTION_DEVICE void operator()(const int _i_block,
                                               const int _j_block,
                                               Validator validator) const {
                % for vertical_loop in _this_node.vertical_loops:
                    m_${id(vertical_loop)}(_i_block, _j_block, validator);
                % endfor
            }
        };

        """
    )

    def visit_Program(self, node: cuir.Program, **kwargs: Any) -> Union[str, Collection[str]]:
        def loop_start(vertical_loop: cuir.VerticalLoop) -> str:
            if vertical_loop.loop_order == cuir.LoopOrder.FORWARD:
                return self.visit(vertical_loop.sections[0].start, **kwargs)
            if vertical_loop.loop_order == cuir.LoopOrder.BACKWARD:
                return self.visit(vertical_loop.sections[0].end, **kwargs) + " - 1"
            return "0"

        def loop_fields(vertical_loop: cuir.VerticalLoop) -> Set[str]:
            return (
                vertical_loop.iter_tree().if_isinstance(cuir.FieldAccess).getattr("name").to_set()
            )

        def ctype(symbol: str) -> str:
            return self.visit(node.symtable_[symbol].dtype, **kwargs)

        return self.generic_visit(
            node,
            max_extent=self.visit(
                cuir.IJExtent.zero().union(*node.iter_tree().if_isinstance(cuir.IJExtent)), **kwargs
            ),
            loop_start=loop_start,
            loop_fields=loop_fields,
            ctype=ctype,
            symtable=node.symtable_,
            cuir=cuir,
            **kwargs,
        )

    Program = as_mako(
        """#include <algorithm>
        #include <array>
        #include <cstdint>
        #include <gridtools/common/cuda_util.hpp>
        #include <gridtools/common/host_device.hpp>
        #include <gridtools/common/hymap.hpp>
        #include <gridtools/common/integral_constant.hpp>
        #include <gridtools/sid/allocator.hpp>
        #include <gridtools/sid/block.hpp>
        #include <gridtools/sid/composite.hpp>
        #include <gridtools/sid/multi_shift.hpp>
        #include <gridtools/stencil/common/dim.hpp>
        #include <gridtools/stencil/common/extent.hpp>
        #include <gridtools/stencil/gpu/launch_kernel.hpp>
        #include <gridtools/stencil/gpu/tmp_storage_sid.hpp>

        namespace ${name}_impl_{
            using namespace gridtools;
            using namespace literals;
            using namespace stencil;

            using domain_t = std::array<unsigned, 3>;
            using i_block_size_t = integral_constant<int, 64>;
            using j_block_size_t = integral_constant<int, 8>;

            template <class Storage>
            auto block(Storage storage) {
                return sid::block(std::move(storage),
                    tuple_util::make<hymap::keys<dim::i, dim::j>::values>(
                        i_block_size_t(), j_block_size_t()));
            }

            namespace tag {
                % for p in set().union(*(loop_fields(v) for k in _this_node.kernels for v in k.vertical_loops)):
                    struct ${p} {};
                % endfor
            }

            % for kernel in kernels:
                ${kernel}
            % endfor

            auto ${name}(domain_t domain){
                return [domain](${','.join(f'auto&& {p}' for p in params)}){
                    auto tmp_alloc = sid::device::make_cached_allocator(&cuda_util::cuda_malloc<char[]>);
                    const int i_size = domain[0];
                    const int j_size = domain[1];
                    const int k_size = domain[2];
                    const int i_blocks = (i_size + i_block_size_t() - 1) / i_block_size_t();
                    const int j_blocks = (j_size + j_block_size_t() - 1) / j_block_size_t();

                    % for tmp in temporaries:
                        auto ${tmp} = gpu_backend::make_tmp_storage<${ctype(tmp)}>(
                            1_c,
                            i_block_size_t(),
                            j_block_size_t(),
                            ${max_extent}(),
                            i_blocks,
                            j_blocks,
                            k_size,
                            tmp_alloc);
                    % endfor

                    % for kernel in _this_node.kernels:

                        // kernel ${id(kernel)}

                        % for vertical_loop in kernel.vertical_loops:
                            // vertical loop ${id(vertical_loop)}

                            assert((${loop_start(vertical_loop)}) >= 0 &&
                                   (${loop_start(vertical_loop)}) < k_size);
                            auto offset_${id(vertical_loop)} = tuple_util::make<hymap::keys<dim::k>::values>(
                                ${loop_start(vertical_loop)}
                            );

                            auto composite_${id(vertical_loop)} = sid::composite::make<
                                    ${', '.join(f'tag::{field}' for field in loop_fields(vertical_loop))}
                                >(

                            % for field in loop_fields(vertical_loop):
                                % if field in params:
                                    block(sid::shift_sid_origin(
                                        ${field},
                                        offset_${id(vertical_loop)}
                                    ))
                                % else:
                                    sid::shift_sid_origin(
                                        ${field},
                                        offset_${id(vertical_loop)}
                                    )
                                % endif
                                ${'' if loop.last else ','}
                            % endfor
                            );
                            using composite_${id(vertical_loop)}_t = decltype(composite_${id(vertical_loop)});
                            loop_${id(vertical_loop)}_f<composite_${id(vertical_loop)}_t> loop_${id(vertical_loop)}{
                                sid::get_origin(composite_${id(vertical_loop)}),
                                sid::get_strides(composite_${id(vertical_loop)}),
                                k_size
                            };

                        % endfor

                        kernel_${id(kernel)}_f<${', '.join(f'decltype(loop_{id(vl)})' for vl in kernel.vertical_loops)}> kernel_${id(kernel)}{
                            ${', '.join(f'loop_{id(vl)}' for vl in kernel.vertical_loops)}
                        };
                        gpu_backend::launch_kernel<${max_extent},
                            i_block_size_t::value, j_block_size_t::value>(
                            i_size,
                            j_size,
                            % if kernel.vertical_loops[0].loop_order == cuir.LoopOrder.PARALLEL:
                                k_size,
                            % else:
                                1,
                            %endif
                            kernel_${id(kernel)},
                            0);
                    % endfor
<<<<<<< HEAD

                    % if _this_generator._device_sync:
                    GT_CUDA_CHECK(cudaDeviceSynchronize());
                    % endif
=======
>>>>>>> ed7b81d7
                };
            }
        }

        using ${name}_impl_::${name};
        """
    )

    @classmethod
    def apply(cls, root: LeafNode, **kwargs: Any) -> str:
        if not isinstance(root, cuir.Program):
            raise ValueError("apply() requires gtcpp.Progam root node")
        cls._device_sync = kwargs.get("device_sync", True)
        generated_code = super().apply(root, **kwargs)
        formatted_code = codegen.format_source("cpp", generated_code, style="LLVM")
        return formatted_code<|MERGE_RESOLUTION|>--- conflicted
+++ resolved
@@ -507,13 +507,6 @@
                             kernel_${id(kernel)},
                             0);
                     % endfor
-<<<<<<< HEAD
-
-                    % if _this_generator._device_sync:
-                    GT_CUDA_CHECK(cudaDeviceSynchronize());
-                    % endif
-=======
->>>>>>> ed7b81d7
                 };
             }
         }

--- conflicted
+++ resolved
@@ -370,7 +370,102 @@
     pass
 
 
-<<<<<<< HEAD
+# GTScript builtins: math functions
+def abs(x):
+    """Return the absolute value of the argument"""
+    pass
+
+
+def min(x, y):
+    """Return the smallest of two or more arguments."""
+    pass
+
+
+def max(x, y):
+    """Return the largest of two or more arguments."""
+    pass
+
+
+def mod(x, y):
+    """returns the first argument modulo the second one"""
+    pass
+
+
+def sin(x):
+    """Return the sine of x radians"""
+    pass
+
+
+def cos(x):
+    """Return the cosine of x radians."""
+    pass
+
+
+def tan(x):
+    """Return the tangent of x radians."""
+    pass
+
+
+def asin(x):
+    """return the arc sine of x, in radians."""
+    pass
+
+
+def acos(x):
+    """Return the arc cosine of x, in radians."""
+    pass
+
+
+def atan(x):
+    """Return the arc tangent of x, in radians."""
+    pass
+
+
+def sqrt(x):
+    """Return the square root of x."""
+    pass
+
+
+def exp(x):
+    """Return e raised to the power x, where e is the base of natural logarithms."""
+    pass
+
+
+def log(x):
+    """Return the natural logarithm of x (to base e)."""
+    pass
+
+
+def isfinite(x):
+    """Return True if x is neither an infinity nor a NaN, and False otherwise. (Note that 0.0 is considered finite.)"""
+    pass
+
+
+def isinf(x):
+    """Return True if x is a positive or negative infinity, and False otherwise."""
+    pass
+
+
+def isnan(x):
+    """Return True if x is a NaN (not a number), and False otherwise."""
+    pass
+
+
+def floor(x):
+    """Return the floor of x, the largest integer less than or equal to x."""
+    pass
+
+
+def ceil(x):
+    """Return the ceiling of x, the smallest integer greater than or equal to x."""
+    pass
+
+
+def trunc(x):
+    """Return the Real value x truncated to an Integral (usually an integer)"""
+    pass
+
+
 class _Region:
     def __getitem__(self, *intervals):
         iaxis, jaxis = intervals[0]
@@ -380,100 +475,4 @@
 
 
 # Horizontal regions
-region = _Region()
-=======
-# GTScript builtins: math functions
-def abs(x):
-    """Return the absolute value of the argument"""
-    pass
-
-
-def min(x, y):
-    """Return the smallest of two or more arguments."""
-    pass
-
-
-def max(x, y):
-    """Return the largest of two or more arguments."""
-    pass
-
-
-def mod(x, y):
-    """returns the first argument modulo the second one"""
-    pass
-
-
-def sin(x):
-    """Return the sine of x radians"""
-    pass
-
-
-def cos(x):
-    """Return the cosine of x radians."""
-    pass
-
-
-def tan(x):
-    """Return the tangent of x radians."""
-    pass
-
-
-def asin(x):
-    """return the arc sine of x, in radians."""
-    pass
-
-
-def acos(x):
-    """Return the arc cosine of x, in radians."""
-    pass
-
-
-def atan(x):
-    """Return the arc tangent of x, in radians."""
-    pass
-
-
-def sqrt(x):
-    """Return the square root of x."""
-    pass
-
-
-def exp(x):
-    """Return e raised to the power x, where e is the base of natural logarithms."""
-    pass
-
-
-def log(x):
-    """Return the natural logarithm of x (to base e)."""
-    pass
-
-
-def isfinite(x):
-    """Return True if x is neither an infinity nor a NaN, and False otherwise. (Note that 0.0 is considered finite.)"""
-    pass
-
-
-def isinf(x):
-    """Return True if x is a positive or negative infinity, and False otherwise."""
-    pass
-
-
-def isnan(x):
-    """Return True if x is a NaN (not a number), and False otherwise."""
-    pass
-
-
-def floor(x):
-    """Return the floor of x, the largest integer less than or equal to x."""
-    pass
-
-
-def ceil(x):
-    """Return the ceiling of x, the smallest integer greater than or equal to x."""
-    pass
-
-
-def trunc(x):
-    """Return the Real value x truncated to an Integral (usually an integer)"""
-    pass
->>>>>>> 447f8f40
+region = _Region()
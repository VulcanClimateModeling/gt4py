# -*- coding: utf-8 -*-
#
# GT4Py - GridTools4Py - GridTools for Python
#
# Copyright (c) 2014-2021, ETH Zurich
# All rights reserved.
#
# This file is part the GT4Py project and the GridTools framework.
# GT4Py is free software: you can redistribute it and/or modify it under
# the terms of the GNU General Public License as published by the
# Free Software Foundation, either version 3 of the License, or any later
# version. See the LICENSE.txt file at the top-level directory of this
# distribution for a copy of the license or check <https://www.gnu.org/licenses/>.
#
# SPDX-License-Identifier: GPL-3.0-or-later

import ast
import copy
import enum
import inspect
import itertools
import numbers
import textwrap
import types
from typing import List, Optional, Union

import numpy as np

from gt4py import definitions as gt_definitions
from gt4py import frontend as gt_frontend
from gt4py import gtscript
from gt4py import ir as gt_ir
from gt4py import utils as gt_utils
from gt4py.utils import NOTHING
from gt4py.utils import meta as gt_meta


class GTScriptSyntaxError(gt_definitions.GTSyntaxError):
    def __init__(self, message, *, loc=None):
        super().__init__(message, frontend=GTScriptFrontend.name)
        self.loc = loc


class GTScriptSymbolError(GTScriptSyntaxError):
    def __init__(self, name, message=None, *, loc=None):
        if message is None:
            if loc is None:
                message = "Unknown symbol '{name}' symbol".format(name=name)
            else:
                message = (
                    "Unknown symbol '{name}' symbol in '{scope}' (line: {line}, col: {col})".format(
                        name=name, scope=loc.scope, line=loc.line, col=loc.column
                    )
                )
        super().__init__(message, loc=loc)
        self.name = name


class GTScriptDefinitionError(GTScriptSyntaxError):
    def __init__(self, name, value, message=None, *, loc=None):
        if message is None:
            if loc is None:
                message = "Invalid definition for '{name}' symbol".format(name=name)
            else:
                message = "Invalid definition for '{name}' symbol in '{scope}' (line: {line}, col: {col})".format(
                    name=name, scope=loc.scope, line=loc.line, col=loc.column
                )
        super().__init__(message, loc=loc)
        self.name = name
        self.value = value


class GTScriptValueError(GTScriptDefinitionError):
    def __init__(self, name, value, message=None, *, loc=None):
        if message is None:
            if loc is None:
                message = "Invalid value for '{name}' symbol ".format(name=name)
            else:
                message = (
                    "Invalid value for '{name}' in '{scope}' (line: {line}, col: {col})".format(
                        name=name, scope=loc.scope, line=loc.line, col=loc.column
                    )
                )
        super().__init__(name, value, message, loc=loc)


# class GTScriptConstValueError(GTScriptValueError):
#     def __init__(self, name, value, message=None, *, loc=None):
#         if message is None:
#             if loc is None:
#                 message = "Non-constant definition of constant '{name}' symbol ".format(name=name)
#             else:
#                 message = "Non-constant definition of constant '{name}' in '{scope}' (line: {line}, col: {col})".format(
#                     name=name, scope=loc.scope, line=loc.line, col=loc.column
#                 )
#         super().__init__(name, value, message, loc=loc)
#
#
class GTScriptDataTypeError(GTScriptSyntaxError):
    def __init__(self, name, data_type, message=None, *, loc=None):
        if message is None:
            if loc is None:
                message = "Invalid data type for '{name}' numeric symbol ".format(name=name)
            else:
                message = "Invalid data type for '{name}' numeric symbol in '{scope}' (line: {line}, col: {col})".format(
                    name=name, scope=loc.scope, line=loc.line, col=loc.column
                )
        super().__init__(message, loc=loc)
        self.name = name
        self.data_type = data_type


class GTScriptAssertionError(gt_definitions.GTSpecificationError):
    def __init__(self, source, *, loc=None):
        if loc:
            message = f"Assertion failed at line {loc.line}, col {loc.column}:\n{source}"
        else:
            message = f"Assertion failed.\n{source}"
        super().__init__(message)
        self.loc = loc


class AssertionChecker(ast.NodeTransformer):
    """Check assertions and remove from the AST for further parsing."""

    @classmethod
    def apply(cls, func_node: ast.FunctionDef, context: dict, source: str):
        checker = cls(context, source)
        checker(func_node)

    def __init__(self, context, source):
        self.context = context
        self.source = source

    def __call__(self, func_node: ast.FunctionDef):
        self.visit(func_node)

    def visit_Assert(self, assert_node: ast.Assert) -> None:
        if assert_node.test.func.id != "__INLINED":
            raise GTScriptSyntaxError("Run-time assertions are not supported.")
        eval_node = assert_node.test.args[0]

        condition_value = gt_utils.meta.ast_eval(eval_node, self.context, default=NOTHING)
        if condition_value is not NOTHING:
            if not condition_value:
                source_lines = textwrap.dedent(self.source).split("\n")
                loc = gt_ir.Location.from_ast_node(assert_node)
                raise GTScriptAssertionError(source_lines[loc.line - 1], loc=loc)
        else:
            raise GTScriptSyntaxError(
                "Evaluation of compile-time assertion condition failed at the preprocessing step."
            )

        return None


class AxisIntervalParser(ast.NodeVisitor):
    """Parse Python AST interval syntax in the form of a Slice.

    Corner cases: `ast.Ellipsis` refers to the entire interval, and
    if an `ast.Subscript` is passed, this parses its slice attribute.
    """

    @classmethod
    def apply(
        cls,
        node: Union[ast.Slice, ast.Ellipsis, ast.Subscript],
        axis_name: str,
        context: Optional[dict] = None,
        loc: Optional[gt_ir.Location] = None,
    ) -> gt_ir.AxisInterval:
        parser = cls(axis_name, context, loc)

        if isinstance(node, ast.Ellipsis):
            interval = gt_ir.AxisInterval.full_interval()
            interval.loc = loc
            return interval

        if isinstance(node, ast.Subscript):
            if isinstance(node.slice, ast.Index):
                slice_node = cls.single_index_slice(node.slice.value)
            else:
                slice_node = node.slice
        elif isinstance(node, ast.Slice):
            slice_node = node
        else:
            slice_node = cls.single_index_slice(node)

        # abs(offset) > LARGE_NUM corresponds to infinite extension
        LARGE_NUM = 1000000

        if slice_node.lower is not None:
            start = parser.visit(slice_node.lower)
            if start.offset < -LARGE_NUM:
                start = gt_ir.AxisBound(level=gt_ir.LevelMarker.START, offset=0, extend=True)
        else:
            start = gt_ir.AxisBound(level=gt_ir.LevelMarker.START, offset=0, extend=True)

        if slice_node.upper is not None:
            end = parser.visit(slice_node.upper)
            if end.offset > LARGE_NUM:
                end = gt_ir.AxisBound(level=gt_ir.LevelMarker.END, offset=0, extend=True)
        else:
            end = gt_ir.AxisBound(level=gt_ir.LevelMarker.END, offset=0, extend=True)

        return gt_ir.AxisInterval(start=start, end=end, loc=loc)

    def __init__(
        self,
        axis_name: str,
        context: Optional[dict] = None,
        loc: Optional[gt_ir.Location] = None,
    ):
        self.axis_name = axis_name
        self.context = context or dict()
        self.loc = loc

        # initialize possible exceptions
        self.interval_error = ValueError(
            f"Invalid 'interval' specification at line {loc.line} (column {loc.column})"
        )

    @staticmethod
    def single_index_slice(node: ast.Expr):
        slice_node = ast.Slice(
            lower=node, upper=ast.BinOp(left=node, op=ast.Add(), right=ast.Constant(value=1))
        )
        ast.copy_location(slice_node, node)
        return slice_node

    def make_axis_bound(self, value: Union[int, gtscript._AxisOffset, str]) -> gt_ir.AxisBound:
        if isinstance(value, int):
            axis_bound = gt_ir.AxisBound(
                level=gt_ir.LevelMarker.START if value >= 0 else gt_ir.LevelMarker.END,
                offset=value,
                loc=self.loc,
            )
        elif isinstance(value, gtscript._AxisOffset):
            if value.axis != self.axis_name:
                raise self.interval_error
            level = gt_ir.LevelMarker.START if value.index >= 0 else gt_ir.LevelMarker.END
            offset = value.index + value.offset
            axis_bound = gt_ir.AxisBound(level=level, offset=offset, loc=self.loc)
        elif isinstance(value, str):
            axis_bound = gt_ir.AxisBound(level=gt_ir.VarRef(name=value), loc=self.loc)
        else:
            raise GTScriptSyntaxError(
                "Unexpected type found. Expected int, AxisOffset, or string (var ref).",
                loc=self.loc,
            )
        return axis_bound

    def visit_Name(self, node: ast.Name) -> gt_ir.AxisBound:
        value = self.context.get(node.id, None)
        if value is None:
            # Assume this is a variable reference (str)
            value = node.id
        return self.make_axis_bound(value)

    def visit_Constant(self, node: ast.Constant) -> gt_ir.AxisBound:
        if node.value is not None:
            return self.make_axis_bound(node.value)
        else:
            return gt_ir.AxisBound(level=gt_ir.LevelMarker.END, offset=0, loc=self.loc)

    def visit_BinOp(self, node: ast.BinOp) -> gt_ir.AxisBound:
        left = self.visit(node.left)
        right = self.visit(node.right)

        if isinstance(node.op, ast.Add):
            op = lambda x, y: x + y
        elif isinstance(node.op, ast.Sub):
            op = lambda x, y: x - y
        elif isinstance(node.op, ast.Mult):
            if left.level != right.level or not isinstance(left.level, gt_ir.LevelMarker):
                raise self.interval_error
            op = lambda x, y: x * y
        else:
            raise self.interval_error

        if right.level == gt_ir.LevelMarker.END:
            level = gt_ir.LevelMarker.END
        else:
            level = left.level

        return gt_ir.AxisBound(level=level, offset=op(left.offset, right.offset), loc=self.loc)

    def visit_UnaryOp(self, node: ast.UnaryOp) -> gt_ir.AxisBound:
        axis_bound = self.visit(node.operand)
        if isinstance(node.op, ast.USub):
            new_level = (
                gt_ir.LevelMarker.END
                if axis_bound.level == gt_ir.LevelMarker.START
                else gt_ir.LevelMarker.START
            )
            return gt_ir.AxisBound(level=new_level, offset=-axis_bound.offset, loc=self.loc)
        else:
            raise self.interval_error

        return gt_ir.AxisBound(level=gt_ir.LevelMarker.END, offset=0, loc=self.loc)

    def visit_Subscript(self, node: ast.Subscript) -> gt_ir.AxisBound:
        if node.value.id != self.axis_name:
            raise self.interval_error

        if not isinstance(node.slice, ast.Index):
            raise self.interval_error

        return self.visit(node.slice.value)


parse_interval_node = AxisIntervalParser.apply


class ValueInliner(ast.NodeTransformer):
    @classmethod
    def apply(cls, func_node: ast.FunctionDef, context: dict):
        inliner = cls(context)
        inliner(func_node)

    def __init__(self, context):
        self.context = context
        self.prefix = ""

    def __call__(self, func_node: ast.FunctionDef):
        self.visit(func_node)

    def _replace_node(self, name_or_attr_node):
        new_node = name_or_attr_node
        qualified_name = gt_meta.get_qualified_name_from_node(name_or_attr_node)
        if qualified_name in self.context:
            value = self.context[qualified_name]
            if value is None or isinstance(value, (bool, numbers.Number, gtscript._AxisOffset)):
                new_node = ast.Constant(value=value)
            elif hasattr(value, "_gtscript_"):
                pass
            else:
                assert False
        return new_node

    def visit_ImportFrom(self, node: ast.ImportFrom):
        return node

    def visit_Attribute(self, node: ast.Attribute):
        return self._replace_node(node)

    def visit_Name(self, node: ast.Name):
        return self._replace_node(node)

    def visit_FunctionDef(self, node: ast.FunctionDef):
        node.body = [self.visit(n) for n in node.body]
        return node


class ReturnReplacer(gt_utils.meta.ASTTransformPass):
    @classmethod
    def apply(cls, ast_object: ast.AST, target_node: ast.AST) -> None:
        """Ensure that there is only a single return statement (can still return a tuple)."""
        ret_count = sum(isinstance(node, ast.Return) for node in ast.walk(ast_object))
        if ret_count != 1:
            raise GTScriptSyntaxError("GTScript Functions should have a single return statement")
        cls().visit(ast_object, target_node=target_node)

    @staticmethod
    def _get_num_values(node: ast.AST) -> int:
        return len(node.elts) if isinstance(node, ast.Tuple) else 1

    def visit_Return(self, node: ast.Return, *, target_node: ast.AST) -> ast.Assign:
        rhs_length = self._get_num_values(node.value)
        lhs_length = self._get_num_values(target_node)

        if lhs_length == rhs_length:
            return ast.Assign(
                targets=[target_node],
                value=node.value,
                lineno=node.lineno,
                col_offset=node.col_offset,
            )
        else:
            raise GTScriptSyntaxError(
                "Number of returns values does not match arguments on left side"
            )


class CallInliner(ast.NodeTransformer):
    """Inlines calls to gtscript.function calls.

    Calls to NativeFunctions (intrinsic math functions) are kept in the IR and
    dealt with in the IRMaker.
    """

    @classmethod
    def apply(cls, func_node: ast.FunctionDef, context: dict):
        inliner = cls(context)
        inliner(func_node)
        return inliner.all_skip_names

    def __init__(self, context: dict):
        self.context = context
        self.current_block = None
        self.all_skip_names = set(gtscript.builtins | {"gt4py", "gtscript"})

    def __call__(self, func_node: ast.FunctionDef):
        self.visit(func_node)

    def visit(self, node, **kwargs):
        """Visit a node."""
        method = "visit_" + node.__class__.__name__
        visitor = getattr(self, method, self.generic_visit)
        return visitor(node, **kwargs)

    def _process_stmts(self, stmts):
        new_stmts = []
        outer_block = self.current_block
        self.current_block = new_stmts
        for s in stmts:
            if not isinstance(s, (ast.Import, ast.ImportFrom)):
                if self.visit(s):
                    new_stmts.append(s)
        self.current_block = outer_block

        return new_stmts

    def visit_FunctionDef(self, node: ast.FunctionDef):
        node.body = self._process_stmts(node.body)
        return node

    def visit_With(self, node: ast.With):
        node.body = self._process_stmts(node.body)
        return node

    def visit_If(self, node: ast.If):
        node.body = self._process_stmts(node.body)
        if node.orelse:
            node.orelse = self._process_stmts(node.orelse)
        return node

    def visit_Assert(self, node: ast.Assert):
        """Assertions are removed in the AssertionChecker later."""
        return node

    def visit_Assign(self, node: ast.Assign):
        if (
            isinstance(node.value, ast.Call)
            and gt_meta.get_qualified_name_from_node(node.value.func) not in gtscript.MATH_BUILTINS
        ):
            assert len(node.targets) == 1
            self.visit(node.value, target_node=node.targets[0])
            # This node can be now removed since the trivial assignment has been already done
            # in the Call visitor
            return None
        else:
            return self.generic_visit(node)

    def visit_Call(self, node: ast.Call, *, target_node=None):
        call_name = gt_meta.get_qualified_name_from_node(node.func)

        if call_name in gtscript.MATH_BUILTINS:
            # A math function -- visit arguments and return as-is.
            node.args = [self.visit(arg) for arg in node.args]
            return node
        elif any(
            isinstance(arg, ast.Call) and arg.func.id not in gtscript.MATH_BUILTINS
            for arg in node.args
        ):
            raise GTScriptSyntaxError(
                "Function calls are not supported in arguments to function calls",
                loc=gt_ir.Location.from_ast_node(node),
            )
        elif call_name not in self.context or not hasattr(self.context[call_name], "_gtscript_"):
            raise GTScriptSyntaxError("Unknown call", loc=gt_ir.Location.from_ast_node(node))

        # Recursively inline any possible nested subroutine call
        call_info = self.context[call_name]._gtscript_
        call_ast = copy.deepcopy(call_info["ast"])
        CallInliner.apply(call_ast, call_info["local_context"])

        # Extract call arguments
        call_signature = call_info["api_signature"]
        arg_infos = {arg.name: arg.default for arg in call_signature}
        try:
            assert len(node.args) <= len(call_signature)
            call_args = {}
            for i, arg_value in enumerate(node.args):
                assert not call_signature[i].is_keyword
                call_args[call_signature[i].name] = arg_value
            for kwarg in node.keywords:
                assert kwarg.arg in arg_infos
                call_args[kwarg.arg] = kwarg.value

            # Add default values for missing args when possible
            for name in arg_infos:
                if name not in call_args:
                    assert arg_infos[name] != gt_ir.Empty
                    call_args[name] = ast.Constant(value=arg_infos[name])
        except Exception:
            raise GTScriptSyntaxError(
                message="Invalid call signature", loc=gt_ir.Location.from_ast_node(node)
            )

        # Rename local names in subroutine to avoid conflicts with caller context names
        try:
            assign_targets = gt_meta.collect_assign_targets(call_ast, allow_multiple_targets=False)
        except RuntimeError as e:
            raise GTScriptSyntaxError(
                message="Assignment to more than one target is not supported."
            ) from e

        assigned_symbols = set()
        for target in assign_targets:
            if not isinstance(target, ast.Name):
                raise GTScriptSyntaxError(message="Unsupported assignment target.", loc=target)

            assigned_symbols.add(target.id)

        name_mapping = {
            name: value.id
            for name, value in call_args.items()
            if isinstance(value, ast.Name) and name not in assigned_symbols
        }

        call_id = gt_utils.shashed_id(call_name)[:3]
        call_id_suffix = f"{call_id}_{node.lineno}_{node.col_offset}"
        template_fmt = "{name}__" + call_id_suffix

        gt_meta.map_symbol_names(
            call_ast, name_mapping, template_fmt=template_fmt, skip_names=self.all_skip_names
        )

        # Replace returns by assignments in subroutine
        if target_node is None:
            target_node = ast.Name(
                ctx=ast.Store(),
                lineno=node.lineno,
                col_offset=node.col_offset,
                id=template_fmt.format(name="RETURN_VALUE"),
            )

        assert isinstance(target_node, (ast.Name, ast.Tuple)) and isinstance(
            target_node.ctx, ast.Store
        )

        ReturnReplacer.apply(call_ast, target_node)

        # Add subroutine sources prepending the required arg assignments
        inlined_stmts = []
        for arg_name, arg_value in call_args.items():
            if arg_name not in name_mapping:
                inlined_stmts.append(
                    ast.Assign(
                        lineno=node.lineno,
                        col_offset=node.col_offset,
                        targets=[
                            ast.Name(
                                ctx=ast.Store(),
                                lineno=node.lineno,
                                col_offset=node.col_offset,
                                id=template_fmt.format(name=arg_name),
                            )
                        ],
                        value=arg_value,
                    )
                )

        # Add inlined statements to the current block and return name node with the result
        inlined_stmts.extend(call_ast.body)
        self.current_block.extend(inlined_stmts)
        if isinstance(target_node, ast.Name):
            result_node = ast.Name(
                ctx=ast.Load(),
                lineno=target_node.lineno,
                col_offset=target_node.col_offset,
                id=target_node.id,
            )
        else:
            result_node = ast.Tuple(
                ctx=ast.Load(),
                lineno=target_node.lineno,
                col_offset=target_node.col_offset,
                elts=target_node.elts,
            )

        return result_node

    def visit_Expr(self, node: ast.Expr):
        """ignore pure string statements in callee"""
        if not isinstance(node.value, ast.Str):
            return super().visit(node)


class CompiledIfInliner(ast.NodeTransformer):
    @classmethod
    def apply(cls, ast_object, context):
        preprocessor = cls(context)
        preprocessor(ast_object)

    def __init__(self, context):
        self.context = context

    def __call__(self, ast_object):
        self.visit(ast_object)

    def visit_If(self, node: ast.If):
        # Compile-time evaluation of "if" conditions
        node = self.generic_visit(node)
        if (
            isinstance(node.test, ast.Call)
            and isinstance(node.test.func, ast.Name)
            and node.test.func.id == "__INLINED"
            and len(node.test.args) == 1
        ):
            eval_node = node.test.args[0]
            condition_value = gt_utils.meta.ast_eval(eval_node, self.context, default=NOTHING)
            if condition_value is not NOTHING:
                node = node.body if condition_value else node.orelse
            else:
                raise GTScriptSyntaxError(
                    "Evaluation of compile-time 'IF' condition failed at the preprocessing step"
                )

        return node if node else None


#
# class Cleaner(gt_ir.IRNodeVisitor):
#     @classmethod
#     def apply(cls, ast_object):
#         cleaner = cls()
#         cleaner(ast_object)
#
#     def __init__(self):
#         self.defines = {}
#         self.writes = {}
#         self.reads = {}
#         self.aliases = {}
#
#     def __call__(self, ast_object):
#         self.visit(ast_object)
#
#     def visit_FieldRef(self, node: gt_ir.FieldRef):
#         assert node.name in self.defines
#         self.reads[node.name] = self.reads.get(node.name, 0) + 1
#
#     def visit_FieldDecl(self, node: gt_ir.FieldDecl):
#         assert node.is_api is False
#         self.defines[node.name] = "temp"
#
#     def visit_Assign(self, node: gt_ir.Assign):
#         if isinstance(node.target, gt_ir.FieldRef):
#             for alias in self.aliases.get(node.target.name, set()):
#                 self.aliases[alias] -= {node.target.name}
#                 self.aliases[node.target.name] = set()
#
#             if isinstance(node.value, gt_ir.FieldRef):
#                 if node.target.name not in itertools.chain(self.writes.keys(), self.reads.keys()):
#                     aliases = set(self.aliases.setdefault(node.value.name, set()))
#                     self.aliases.setdefault(node.target.name, set())
#                     self.aliases[node.target.name] |= aliases | {node.value.name}
#                     for alias in self.aliases[node.target.name]:
#                         self.aliases[alias] |= {node.target.name}
#
#         self.visit(node.value)
#         self.writes[node.target.name] = self.reads.get(node.target.name, 0) + 1
#
#     def visit_StencilDefinition(self, node: gt_ir.StencilDefinition):
#         for decl in node.api_fields:
#             self.defines[decl.name] = "api"
#         for computation in node.computations:
#             self.visit(computation)
#
#         for a in ["defines", "reads", "writes"]:
#             print(f"{a}: ", getattr(self, a))
#


class IRMaker(ast.NodeVisitor):
    def __init__(
        self,
        fields: dict,
        parameters: dict,
        local_symbols: dict,
        *,
        domain: gt_ir.Domain,
        extra_temp_decls: dict,
    ):
        fields = fields or {}
        parameters = parameters or {}
        assert all(isinstance(name, str) for name in parameters.keys())
        local_symbols = local_symbols or {}
        assert all(isinstance(name, str) for name in local_symbols.keys()) and all(
            isinstance(value, (type, np.dtype)) for value in local_symbols.values()
        )

        self.fields = fields
        self.parameters = parameters
        self.local_symbols = local_symbols
        self.domain = domain or gt_ir.Domain.LatLonGrid()
        self.extra_temp_decls = extra_temp_decls or {}
        self.iteration_order = None
        self.if_decls_stack = []
        gt_ir.NativeFunction.PYTHON_SYMBOL_TO_IR_OP = {
            "abs": gt_ir.NativeFunction.ABS,
            "min": gt_ir.NativeFunction.MIN,
            "max": gt_ir.NativeFunction.MAX,
            "mod": gt_ir.NativeFunction.MOD,
            "sin": gt_ir.NativeFunction.SIN,
            "cos": gt_ir.NativeFunction.COS,
            "tan": gt_ir.NativeFunction.TAN,
            "asin": gt_ir.NativeFunction.ARCSIN,
            "acos": gt_ir.NativeFunction.ARCCOS,
            "atan": gt_ir.NativeFunction.ARCTAN,
            "sqrt": gt_ir.NativeFunction.SQRT,
            "exp": gt_ir.NativeFunction.EXP,
            "log": gt_ir.NativeFunction.LOG,
            "isfinite": gt_ir.NativeFunction.ISFINITE,
            "isinf": gt_ir.NativeFunction.ISINF,
            "isnan": gt_ir.NativeFunction.ISNAN,
            "floor": gt_ir.NativeFunction.FLOOR,
            "ceil": gt_ir.NativeFunction.CEIL,
            "trunc": gt_ir.NativeFunction.TRUNC,
        }

    def __call__(self, ast_root: ast.AST):
        assert (
            isinstance(ast_root, ast.Module)
            and "body" in ast_root._fields
            and len(ast_root.body) == 1
            and isinstance(ast_root.body[0], ast.FunctionDef)
        )
        func_ast = ast_root.body[0]
        computations = self.visit(func_ast)

        return computations

    # Helpers functions
    def _is_field(self, name: str):
        return name in self.fields

    def _is_parameter(self, name: str):
        return name in self.parameters

    def _is_local_symbol(self, name: str):
        return name in self.local_symbols

    def _is_known(self, name: str):
        return self._is_field(name) or self._is_parameter(name) or self._is_local_symbol(name)

    def _are_blocks_sorted(self, compute_blocks: List[gt_ir.ComputationBlock]):
        def sort_blocks_key(comp_block):
            start = comp_block.interval.start
            assert isinstance(start.level, gt_ir.LevelMarker)
            key = 0 if start.level == gt_ir.LevelMarker.START else 100000
            key += start.offset
            return key

        if len(compute_blocks) < 1:
            return True

        # validate invariant
        assert all(
            comp_block.iteration_order == compute_blocks[0].iteration_order
            for comp_block in compute_blocks
        )

        # extract iteration order
        iteration_order = compute_blocks[0].iteration_order

        # sort blocks
        compute_blocks_sorted = sorted(
            compute_blocks,
            key=sort_blocks_key,
            reverse=iteration_order == gt_ir.IterationOrder.BACKWARD,
        )

        # if sorting didn't change anything it was already sorted
        return compute_blocks == compute_blocks_sorted

    def _extract_regions(self, call_node: ast.Call) -> List[List[gt_ir.AxisInterval]]:
        if any(not isinstance(arg, ast.Subscript) for arg in call_node.args):
            raise GTScriptSyntaxError("parallel call accepts a sequence of regions")

        parallel_intervals = []
        for node in call_node.args:
            if isinstance(node.slice, ast.ExtSlice):
                slices = node.slice.dims
            elif isinstance(node.slice, ast.Tuple):
                slices = node.slice.elts
            elif isinstance(node.slice, ast.Index):
                slices = node.slice.value.elts
            elif isinstance(node.slice, ast.Slice):
                raise NotImplementedError("Subscript must contain a tuple of Slice or Index.")
            else:
                raise SyntaxError("Unhandled case. Please report this as a bug.")

            axes_slices = tuple(
                axis_slice.value if isinstance(axis_slice, ast.Index) else axis_slice
                for axis_slice in slices
            )

            axis_names = [axis.name for axis in self.domain.parallel_axes]
            parallel_intervals.append(
                [
                    parse_interval_node(axis, name, loc=gt_ir.Location.from_ast_node(call_node))
                    for axis, name in zip(axes_slices, axis_names)
                ]
            )
        return parallel_intervals

    def _visit_iteration_order_node(self, node: ast.withitem, loc: gt_ir.Location):
        syntax_error = GTScriptSyntaxError(
            f"Invalid 'computation' specification at line {loc.line} (column {loc.column})",
            loc=loc,
        )
        comp_node = node.context_expr
        if len(comp_node.args) + len(comp_node.keywords) != 1 or any(
            keyword.arg not in ["order"] for keyword in comp_node.keywords
        ):
            raise syntax_error

        if comp_node.args:
            iteration_order_node = comp_node.args[0]
        else:
            iteration_order_node = comp_node.keywords[0].value
        if (
            not isinstance(iteration_order_node, ast.Name)
            or iteration_order_node.id not in gt_ir.IterationOrder.__members__
        ):
            raise syntax_error

        self.iteration_order = gt_ir.IterationOrder[iteration_order_node.id]

        return self.iteration_order

    def _visit_interval_node(self, node: ast.withitem, loc: gt_ir.Location):
        range_error = GTScriptSyntaxError(
            f"Invalid interval range specification at line {loc.line} (column {loc.column})",
            loc=loc,
        )

        if node.context_expr.args:
            args = node.context_expr.args
        else:
            args = [keyword.value for keyword in node.context_expr.keywords]
            if len(args) != 2:
                raise range_error

        if len(args) == 2:
            if any(isinstance(arg, ast.Subscript) for arg in args):
                raise GTScriptSyntaxError(
                    "Two-argument syntax should not use AxisOffsets or AxisIntervals"
                )
            interval_node = ast.Slice(lower=args[0], upper=args[1])
            ast.copy_location(interval_node, node)
        else:
            interval_node = args[0]

        seq_name = gt_ir.Domain.LatLonGrid().sequential_axis.name
        interval = parse_interval_node(interval_node, seq_name, loc=loc)

        if (
            interval.start.level == gt_ir.LevelMarker.END
            and interval.end.level == gt_ir.LevelMarker.START
        ) or (
            interval.start.level == interval.end.level
            and interval.end.offset <= interval.start.offset
        ):
            raise range_error

        return interval

    def _visit_computation_node(self, node: ast.With) -> List[gt_ir.ComputationBlock]:
        loc = gt_ir.Location.from_ast_node(node)
        syntax_error = GTScriptSyntaxError(
            f"Invalid 'computation' specification at line {loc.line} (column {loc.column})",
            loc=loc,
        )

        # Parse computation specification, i.e. `withItems` nodes
        iteration_order = None
        interval = None
        parallel_intervals = [None]

        try:
            for item in node.items:
                if (
                    isinstance(item.context_expr, ast.Call)
                    and item.context_expr.func.id == "computation"
                ):
                    assert iteration_order is None  # only one spec allowed
                    iteration_order = self._visit_iteration_order_node(item, loc)
                elif (
                    isinstance(item.context_expr, ast.Call)
                    and item.context_expr.func.id == "interval"
                ):
                    assert interval is None  # only one spec allowed
                    interval = self._visit_interval_node(item, loc)
                elif (
                    isinstance(item.context_expr, ast.Call)
                    and item.context_expr.func.id == "horizontal"
                ):
                    assert parallel_intervals == [None]
                    parallel_intervals = self._extract_regions(item.context_expr)
                else:
                    raise syntax_error
        except AssertionError as e:
            raise syntax_error from e

        if iteration_order is None or interval is None:
            raise syntax_error

        #  Parse `With` body into computation blocks
        stmts = []
        for stmt in node.body:
            stmts.extend(gt_utils.listify(self.visit(stmt)))

        return [
            gt_ir.ComputationBlock(
                interval=interval,
                iteration_order=iteration_order,
                parallel_interval=parallel_interval,
                body=gt_ir.BlockStmt(stmts=stmts),
            )
            for parallel_interval in parallel_intervals
        ]

    # Visitor methods
    # -- Special nodes --
    def visit_Raise(self):
        return gt_ir.InvalidBranch()

    # -- Literal nodes --
    def visit_Constant(
        self, node: ast.Constant
    ) -> Union[gt_ir.ScalarLiteral, gt_ir.BuiltinLiteral, gt_ir.Cast]:
        value = node.value
        if value is None:
            return gt_ir.BuiltinLiteral(value=gt_ir.Builtin.from_value(value))
        elif isinstance(value, bool):
            return gt_ir.Cast(
                data_type=gt_ir.DataType.BOOL,
                expr=gt_ir.BuiltinLiteral(value=gt_ir.Builtin.from_value(value)),
            )
        elif isinstance(value, numbers.Number):
            data_type = gt_ir.DataType.from_dtype(np.dtype(type(value)))
            return gt_ir.ScalarLiteral(value=value, data_type=data_type)
        else:
            raise GTScriptSyntaxError(
                f"Unknown constant value found: {value}. Expected boolean or number.",
                loc=gt_ir.Location.from_ast_node(node),
            )

    def visit_Tuple(self, node: ast.Tuple) -> tuple:
        value = tuple(self.visit(elem) for elem in node.elts)
        return value

    # -- Symbol nodes --
    def visit_Attribute(self, node: ast.Attribute):
        qualified_name = gt_meta.get_qualified_name_from_node(node)
        return self.visit(ast.Name(id=qualified_name, ctx=node.ctx))

    def visit_Name(self, node: ast.Name) -> gt_ir.Ref:
        symbol = node.id
        if self._is_field(symbol):
            result = gt_ir.FieldRef.at_center(
                symbol, self.fields[symbol].axes, loc=gt_ir.Location.from_ast_node(node)
            )
        elif self._is_parameter(symbol):
            result = gt_ir.VarRef(name=symbol)
        elif self._is_local_symbol(symbol):
            assert False  # result = gt_ir.VarRef(name=symbol)
        else:
            assert False, "Missing '{}' symbol definition".format(symbol)

        return result

    def visit_Index(self, node: ast.Index):
        index = self.visit(node.value)
        return index

    def visit_Subscript(self, node: ast.Subscript):
        assert isinstance(node.ctx, (ast.Load, ast.Store))

        # Python 3.9 skips wrapping the ast.Tuple in an ast.Index
        tuple_or_constant = node.slice.value if isinstance(node.slice, ast.Index) else node.slice
        constant_nodes = gt_utils.listify(
            tuple_or_constant.elts
            if isinstance(tuple_or_constant, ast.Tuple)
            else tuple_or_constant
        )

        index = [ast.literal_eval(cn) for cn in constant_nodes]
        result = self.visit(node.value)
        if isinstance(result, gt_ir.VarRef):
            result.index = index[0]
        else:
            field_axes = self.fields[result.name].axes
            if len(field_axes) != len(index):
                axes_str = "(" + ", ".join(field_axes) + ")"
                raise GTScriptSyntaxError(
                    f"Incorrect offset specification detected. Found {index}, "
                    f"but the field has dimensions {axes_str}"
                )
            result.offset = {axis: value for axis, value in zip(field_axes, index)}

        return result

    # -- Expressions nodes --
    def visit_UnaryOp(self, node: ast.UnaryOp):
        op = self.visit(node.op)
        arg = self.visit(node.operand)
        if isinstance(arg, numbers.Number):
            result = eval("{op}{arg}".format(op=op.python_symbol, arg=arg))
        else:
            result = gt_ir.UnaryOpExpr(op=op, arg=arg)

        return result

    def visit_UAdd(self, node: ast.UAdd) -> gt_ir.UnaryOperator:
        return gt_ir.UnaryOperator.POS

    def visit_USub(self, node: ast.USub) -> gt_ir.UnaryOperator:
        return gt_ir.UnaryOperator.NEG

    def visit_Not(self, node: ast.Not) -> gt_ir.UnaryOperator:
        return gt_ir.UnaryOperator.NOT

    def visit_BinOp(self, node: ast.BinOp) -> gt_ir.BinOpExpr:
        op = self.visit(node.op)
        rhs = self.visit(node.right)
        lhs = self.visit(node.left)
        result = gt_ir.BinOpExpr(op=op, lhs=lhs, rhs=rhs)

        return result

    def visit_Add(self, node: ast.Add) -> gt_ir.BinaryOperator:
        return gt_ir.BinaryOperator.ADD

    def visit_Sub(self, node: ast.Sub) -> gt_ir.BinaryOperator:
        return gt_ir.BinaryOperator.SUB

    def visit_Mult(self, node: ast.Mult) -> gt_ir.BinaryOperator:
        return gt_ir.BinaryOperator.MUL

    def visit_Div(self, node: ast.Div) -> gt_ir.BinaryOperator:
        return gt_ir.BinaryOperator.DIV

    def visit_Pow(self, node: ast.Pow) -> gt_ir.BinaryOperator:
        return gt_ir.BinaryOperator.POW

    def visit_And(self, node: ast.And) -> gt_ir.BinaryOperator:
        return gt_ir.BinaryOperator.AND

    def visit_Or(self, node: ast.And) -> gt_ir.BinaryOperator:
        return gt_ir.BinaryOperator.OR

    def visit_Eq(self, node: ast.Eq) -> gt_ir.BinaryOperator:
        return gt_ir.BinaryOperator.EQ

    def visit_NotEq(self, node: ast.NotEq) -> gt_ir.BinaryOperator:
        return gt_ir.BinaryOperator.NE

    def visit_Lt(self, node: ast.Lt) -> gt_ir.BinaryOperator:
        return gt_ir.BinaryOperator.LT

    def visit_LtE(self, node: ast.LtE) -> gt_ir.BinaryOperator:
        return gt_ir.BinaryOperator.LE

    def visit_Gt(self, node: ast.Gt) -> gt_ir.BinaryOperator:
        return gt_ir.BinaryOperator.GT

    def visit_GtE(self, node: ast.GtE) -> gt_ir.BinaryOperator:
        return gt_ir.BinaryOperator.GE

    def visit_BoolOp(self, node: ast.BoolOp) -> gt_ir.BinOpExpr:
        op = self.visit(node.op)
        rhs = self.visit(node.values[-1])
        for value in reversed(node.values[:-1]):
            lhs = self.visit(value)
            rhs = gt_ir.BinOpExpr(op=op, lhs=lhs, rhs=rhs)
            res = rhs

        return res

    def visit_Compare(self, node: ast.Compare) -> gt_ir.BinOpExpr:
        lhs = self.visit(node.left)
        args = [lhs]

        assert len(node.comparators) >= 1
        op = self.visit(node.ops[-1])
        rhs = self.visit(node.comparators[-1])
        args.append(rhs)

        for i in range(len(node.comparators) - 2, -1, -1):
            lhs = self.visit(node.values[i])
            rhs = gt_ir.BinOpExpr(op=op, lhs=lhs, rhs=rhs)
            op = self.visit(node.ops[i])
            args.append(lhs)

        result = gt_ir.BinOpExpr(op=op, lhs=lhs, rhs=rhs)

        return result

    def visit_IfExp(self, node: ast.IfExp) -> gt_ir.TernaryOpExpr:
        result = gt_ir.TernaryOpExpr(
            condition=self.visit(node.test),
            then_expr=self.visit(node.body),
            else_expr=self.visit(node.orelse),
        )

        return result

    def visit_If(self, node: ast.If) -> list:
        self.if_decls_stack.append([])

        main_stmts = []
        for stmt in node.body:
            main_stmts.extend(gt_utils.listify(self.visit(stmt)))
        assert all(isinstance(item, gt_ir.Statement) for item in main_stmts)

        else_stmts = []
        if node.orelse:
            for stmt in node.orelse:
                else_stmts.extend(gt_utils.listify(self.visit(stmt)))
            assert all(isinstance(item, gt_ir.Statement) for item in else_stmts)

        result = []
        if len(self.if_decls_stack) == 1:
            result.extend(self.if_decls_stack.pop())
        elif len(self.if_decls_stack) > 1:
            self.if_decls_stack[-2].extend(self.if_decls_stack[-1])
            self.if_decls_stack.pop()

        result.append(
            gt_ir.If(
                condition=self.visit(node.test),
                main_body=gt_ir.BlockStmt(stmts=main_stmts),
                else_body=gt_ir.BlockStmt(stmts=else_stmts) if else_stmts else None,
            )
        )

        return result

    def visit_Call(self, node: ast.Call):
        native_fcn = gt_ir.NativeFunction.PYTHON_SYMBOL_TO_IR_OP[node.func.id]

        args = [self.visit(arg) for arg in node.args]
        if len(args) != native_fcn.arity:
            raise GTScriptSyntaxError(
                "Invalid native function call", loc=gt_ir.Location.from_ast_node(node)
            )

        return gt_ir.NativeFuncCall(
            func=native_fcn,
            args=args,
            data_type=gt_ir.DataType.AUTO,
            loc=gt_ir.Location.from_ast_node(node),
        )

    # -- Statement nodes --
    def visit_Assign(self, node: ast.Assign) -> list:
        result = []

        # assert len(node.targets) == 1
        # Create decls for temporary fields
        target = []
        if len(node.targets) > 1:
            raise GTScriptSyntaxError(
                message="Assignment to multiple variables (e.g. var1 = var2 = value) not supported.",
                loc=gt_ir.Location.from_ast_node(node),
            )

        for t in node.targets[0].elts if isinstance(node.targets[0], ast.Tuple) else node.targets:
            if isinstance(t, ast.Subscript):
                if isinstance(t.slice, ast.Index) and (
                    isinstance(t.slice.value, ast.Ellipsis)
                    or (
                        isinstance(t.slice.value, ast.Tuple)
                        and all(v.n == 0 for v in t.slice.value.elts)
                    )
                    or (isinstance(t.slice.value, ast.Constant) and t.slice.value.value == 0)
                ):
                    if t.value.id not in {
                        name for name, field in self.fields.items() if field.is_api
                    }:

                        raise GTScriptSyntaxError(
                            message="No subscript allowed in assignment to temporaries",
                            loc=gt_ir.Location.from_ast_node(t),
                        )
                    t = t.value

                else:
                    raise GTScriptSyntaxError(
                        message="Assignment to non-zero offsets is not supported.",
                        loc=gt_ir.Location.from_ast_node(t),
                    )
            elif isinstance(t, ast.Name):
                if not self._is_known(t.id):
                    field_decl = gt_ir.FieldDecl(
                        name=t.id,
                        data_type=gt_ir.DataType.AUTO,
                        axes=gt_ir.Domain.LatLonGrid().axes_names,
                        # layout_id=t.id,
                        is_api=False,
                    )
                    if len(self.if_decls_stack):
                        self.if_decls_stack[-1].append(field_decl)
                    else:
                        result.append(field_decl)
                    self.fields[field_decl.name] = field_decl
            else:
                raise GTScriptSyntaxError(message="Invalid target in assignment.", loc=target)

            axes = self.fields[t.id].axes
            par_axes_names = [axis.name for axis in gt_ir.Domain.LatLonGrid().parallel_axes]
            if self.iteration_order == gt_ir.IterationOrder.PARALLEL:
                par_axes_names.append(gt_ir.Domain.LatLonGrid().sequential_axis.name)
            if set(par_axes_names) - set(axes):
                raise GTScriptSyntaxError(
                    message=f"Cannot assign to a field unless all parallel axes are present: '{par_axes_names}'.",
                    loc=gt_ir.Location.from_ast_node(t),
                )

            target.append(self.visit(t))

        value = gt_utils.listify(self.visit(node.value))

        assert len(target) == len(value)
        for left, right in zip(target, value):
            result.append(gt_ir.Assign(target=left, value=right))

        return result

    def visit_AugAssign(self, node: ast.AugAssign):
        """Implement left <op>= right in terms of left = left <op> right."""
        binary_operation = ast.BinOp(left=node.target, op=node.op, right=node.value)
        assignment = ast.Assign(targets=[node.target], value=binary_operation)
        ast.copy_location(binary_operation, node)
        ast.copy_location(assignment, node)
        return self.visit_Assign(assignment)

    def _unroll_computations(self, node: ast.With):
        def recurse_unroll(node, index, items):
            if isinstance(node.body[index], ast.With):
                unrolled_blocks = (
                    recurse_unroll(node.body[index], 0, items + node.body[index].items)
                    if len(node.body[index].body) > 0
                    else []
                )
                processed_stmts = 1
            else:
                new_body = list(
                    itertools.takewhile(
                        lambda stmt: not isinstance(stmt, ast.With), node.body[index:]
                    )
                )
                unrolled_blocks = [
                    ast.copy_location(ast.With(items=items, body=new_body), node.body[index])
                ]

                processed_stmts = len(new_body)

            if index + processed_stmts < len(node.body):
                unrolled_blocks.extend(recurse_unroll(node, index + processed_stmts, items))

            return unrolled_blocks

        return recurse_unroll(node, 0, node.items) if len(node.body) > 0 else []

    def visit_With(self, node: ast.With):
        loc = gt_ir.Location.from_ast_node(node)
        syntax_error = GTScriptSyntaxError(
            f"Invalid 'with' statement at line {loc.line} (column {loc.column})", loc=loc
        )

        # If we find nested `with` blocks flatten them, i.e. transform
        #  with computation(PARALLEL):
        #   with interval(...):
        #     ...
        # into
        #  with computation(PARALLEL), interval(...):
        #    ...
        # otherwise just parse the node

        # Ensure top level `with` specifies the iteration order
        if not any(
            with_item.context_expr.func.id == "computation"
            for with_item in node.items
            if isinstance(with_item.context_expr, ast.Call)
        ):
            raise syntax_error

        # Parse nested `with` blocks
        compute_blocks = []
        for with_node in self._unroll_computations(node):
            compute_blocks.extend(self._visit_computation_node(with_node))

        # Validate block specification order
        #  the nested computation blocks must be specified in their order of execution. The order of execution is
        #  such that the lowest (highest) interval is processed first if the iteration order is forward (backward).
        if not self._are_blocks_sorted(compute_blocks):
            raise GTScriptSyntaxError(
                f"Invalid 'with' statement at line {loc.line} (column {loc.column}). Intervals must be specified in order of execution."
            )

        return compute_blocks

    def visit_FunctionDef(self, node: ast.FunctionDef) -> list:
        blocks = []
        docstring = ast.get_docstring(node)
        for stmt in node.body:
            blocks.extend(self.visit(stmt))

        if not all(isinstance(item, gt_ir.ComputationBlock) for item in blocks):
            raise GTScriptSyntaxError(
                "Invalid stencil definition", loc=gt_ir.Location.from_ast_node(node)
            )

        return blocks


class CollectLocalSymbolsAstVisitor(ast.NodeVisitor):
    def __call__(self, node: ast.FunctionDef):
        self.local_symbols = set()
        self.visit(node)
        result = self.local_symbols
        del self.local_symbols
        return result

    def visit_Assign(self, node: ast.Assign):
        for target in node.targets:
            targets = target.elts if isinstance(target, ast.Tuple) else [target]
            for t in targets:
                if isinstance(t, ast.Name):
                    self.local_symbols.add(t.id)
                elif isinstance(t, ast.Subscript) and isinstance(t.value, ast.Name):
                    self.local_symbols.add(t.value.id)
                else:
                    raise GTScriptSyntaxError(
                        message="invalid target in assign", loc=gt_ir.Location.from_ast_node(node)
                    )


class GTScriptParser(ast.NodeVisitor):

    CONST_VALUE_TYPES = (
        *gtscript._VALID_DATA_TYPES,
        types.FunctionType,
        type(None),
        gtscript._AxisOffset,
    )

    def __init__(self, definition, *, options, externals=None):
        assert isinstance(definition, types.FunctionType)
        self.definition = definition
        self.filename = inspect.getfile(definition)
        self.source, decorators_source = gt_meta.split_def_decorators(self.definition)
        self.ast_root = ast.parse(self.source)
        self.options = options
        self.build_info = options.build_info
        self.main_name = options.qualified_name
        self.definition_ir = None
        self.external_context = externals or {}
        self.resolved_externals = {}
        self.block = None

    def __str__(self):
        result = "<GT4Py.GTScriptParser> {\n"
        result += "\n".join("\t{}: {}".format(name, getattr(self, name)) for name in vars(self))
        result += "\n}"
        return result

    @staticmethod
    def annotate_definition(definition):
        api_signature = []
        api_annotations = []

        qualified_name = "{}.{}".format(definition.__module__, definition.__name__)
        sig = inspect.signature(definition)
        for param in sig.parameters.values():
            if param.kind == inspect.Parameter.VAR_POSITIONAL:
                raise GTScriptDefinitionError(
                    name=qualified_name,
                    value=definition,
                    message="'*args' tuple parameter is not supported in GTScript definitions",
                )
            elif param.kind == inspect.Parameter.VAR_KEYWORD:
                raise GTScriptDefinitionError(
                    name=qualified_name,
                    value=definition,
                    message="'*kwargs' dict parameter is not supported in GTScript definitions",
                )
            else:
                is_keyword = param.kind == inspect.Parameter.KEYWORD_ONLY

                default = gt_ir.Empty
                if param.default != inspect.Parameter.empty:
                    if not isinstance(param.default, GTScriptParser.CONST_VALUE_TYPES):
                        raise GTScriptValueError(
                            name=param.name,
                            value=param.default,
                            message=f"Invalid default value for argument '{param.name}': {param.default}",
                        )
                    default = param.default

                if isinstance(param.annotation, (str, gtscript._FieldDescriptor)):
                    dtype_annotation = param.annotation
                elif (
                    isinstance(param.annotation, type)
                    and param.annotation in gtscript._VALID_DATA_TYPES
                ):
                    dtype_annotation = np.dtype(param.annotation)
                elif param.annotation is inspect.Signature.empty:
                    dtype_annotation = None
                else:
                    raise GTScriptValueError(
                        name=param.name,
                        value=param.annotation,
                        message=f"Invalid annotated dtype value for argument '{param.name}': {param.annotation}",
                    )

                api_signature.append(
                    gt_ir.ArgumentInfo(name=param.name, is_keyword=is_keyword, default=default)
                )

                api_annotations.append(dtype_annotation)

        nonlocal_symbols, imported_symbols = GTScriptParser.collect_external_symbols(definition)
        canonical_ast = gt_meta.ast_dump(definition)

        definition._gtscript_ = dict(
            qualified_name=qualified_name,
            api_signature=api_signature,
            api_annotations=api_annotations,
            canonical_ast=canonical_ast,
            nonlocals=nonlocal_symbols,
            imported=imported_symbols,
        )

        return definition

    @staticmethod
    def collect_external_symbols(definition):
        bare_imports, from_imports, relative_imports = gt_meta.collect_imported_symbols(definition)
        wrong_imports = list(bare_imports.keys()) + list(relative_imports.keys())
        imported_names = set()
        for key, value in from_imports.items():
            if key != value:
                # Aliasing imported names is not allowed
                wrong_imports.append(key)
            else:
                for prefix in [
                    "__externals__.",
                    "gt4py.__externals__.",
                    "__gtscript__.",
                    "gt4py.__gtscript__.",
                ]:
                    if key.startswith(prefix):
                        if "__externals__" in key:
                            imported_names.add(value.replace(prefix, "", 1))
                        break
                else:
                    wrong_imports.append(key)

        if wrong_imports:
            raise GTScriptSyntaxError("Invalid 'import' statements ({})".format(wrong_imports))

        imported_symbols = {name: {} for name in imported_names}

        context, unbound = gt_meta.get_closure(
            definition, included_nonlocals=True, include_builtins=False
        )

        gtscript_ast = ast.parse(gt_meta.get_ast(definition)).body[0]
        local_symbol_collector = CollectLocalSymbolsAstVisitor()
        local_symbols = local_symbol_collector(gtscript_ast)

        nonlocal_symbols = {}

        name_nodes = gt_meta.collect_names(definition)
        for collected_name in name_nodes.keys():
            if collected_name not in gtscript.builtins:
                root_name = collected_name.split(".")[0]
                if root_name in imported_symbols:
                    imported_symbols[root_name].setdefault(
                        collected_name, name_nodes[collected_name]
                    )
                elif root_name in context:
                    nonlocal_symbols[collected_name] = GTScriptParser.eval_external(
                        collected_name,
                        context,
                        gt_ir.Location.from_ast_node(name_nodes[collected_name][0]),
                    )
                elif root_name not in local_symbols and root_name in unbound:
                    raise GTScriptSymbolError(
                        name=collected_name,
                        loc=gt_ir.Location.from_ast_node(name_nodes[collected_name][0]),
                    )

        return nonlocal_symbols, imported_symbols

    @staticmethod
    def eval_external(name: str, context: dict, loc=None):
        try:
            value = eval(name, context)
            if isinstance(value, types.FunctionType) and not hasattr(value, "_gtscript_"):
                GTScriptParser.annotate_definition(value)

            assert (
                value is None
                or isinstance(value, GTScriptParser.CONST_VALUE_TYPES)
                or hasattr(value, "_gtscript_")
            )

        except Exception as e:
            raise GTScriptDefinitionError(
                name=name,
                value="<unknown>",
                message="Missing or invalid value for external symbol {name}".format(name=name),
                loc=loc,
            ) from e
        return value

    @staticmethod
    def resolve_external_symbols(
        nonlocals: dict, imported: dict, context: dict, *, exhaustive=True
    ):
        result = {}
        accepted_imports = set(imported.keys())
        resolved_imports = {**imported}
        resolved_values_list = list(nonlocals.items())

        # Resolve function-like imports
        func_externals = {
            key: value
            for key, value in itertools.chain(context.items(), resolved_values_list)
            if isinstance(value, types.FunctionType)
        }
        for name, value in func_externals.items():
            if isinstance(value, types.FunctionType) and not hasattr(value, "_gtscript_"):
                GTScriptParser.annotate_definition(value)
            for imported_name, imported_value in value._gtscript_["imported"].items():
                resolved_imports[imported_name] = imported_value

        # Collect all imported and inlined values recursively through all the external symbols
        while resolved_imports or resolved_values_list:
            new_imports = {}
            for name, accesses in resolved_imports.items():
                if accesses:
                    for attr_name, attr_nodes in accesses.items():
                        resolved_values_list.append(
                            (
                                attr_name,
                                GTScriptParser.eval_external(
                                    attr_name, context, gt_ir.Location.from_ast_node(attr_nodes[0])
                                ),
                            )
                        )

                elif not exhaustive:
                    resolved_values_list.append((name, GTScriptParser.eval_external(name, context)))

            for name, value in resolved_values_list:
                if hasattr(value, "_gtscript_") and exhaustive:
                    assert callable(value)
                    nested_inlined_values = {
                        "{}.{}".format(value._gtscript_["qualified_name"], item_name): item_value
                        for item_name, item_value in value._gtscript_["nonlocals"].items()
                    }
                    resolved_values_list.extend(nested_inlined_values.items())

                    for imported_name, imported_name_accesses in value._gtscript_[
                        "imported"
                    ].items():
                        if imported_name in accepted_imports:
                            # Only check names explicitly imported in the main caller context
                            new_imports.setdefault(imported_name, {})
                            for attr_name, attr_nodes in imported_name_accesses.items():
                                new_imports[imported_name].setdefault(attr_name, [])
                                new_imports[imported_name][attr_name].extend(attr_nodes)

            result.update(dict(resolved_values_list))
            resolved_imports = new_imports
            resolved_values_list = []

        return result

    def extract_arg_descriptors(self):
        api_signature = self.definition._gtscript_["api_signature"]
        api_annotations = self.definition._gtscript_["api_annotations"]
        assert len(api_signature) == len(api_annotations)
        fields_decls, parameter_decls = {}, {}

        for arg_info, arg_annotation in zip(api_signature, api_annotations):
            try:
                assert arg_annotation in gtscript._VALID_DATA_TYPES or isinstance(
                    arg_annotation, (gtscript._SequenceDescriptor, gtscript._FieldDescriptor)
                ), "Invalid parameter annotation"

                if arg_annotation in gtscript._VALID_DATA_TYPES:
                    dtype = np.dtype(arg_annotation)
                    if arg_info.default not in [gt_ir.Empty, None]:
                        assert np.dtype(type(arg_info.default)) == dtype
                    data_type = gt_ir.DataType.from_dtype(dtype)
                    parameter_decls[arg_info.name] = gt_ir.VarDecl(
                        name=arg_info.name, data_type=data_type, length=0, is_api=True
                    )
                elif isinstance(arg_annotation, gtscript._SequenceDescriptor):
                    assert arg_info.default in [gt_ir.Empty, None]
                    data_type = gt_ir.DataType.from_dtype(np.dtype(arg_annotation))
                    length = arg_annotation.length
                    parameter_decls[arg_info.name] = gt_ir.VarDecl(
                        name=arg_info.name, data_type=data_type, length=length, is_api=True
                    )
                else:
                    assert isinstance(arg_annotation, gtscript._FieldDescriptor)
                    assert arg_info.default in [gt_ir.Empty, None]
                    data_type = gt_ir.DataType.from_dtype(np.dtype(arg_annotation.dtype))
                    axes = [ax.name for ax in arg_annotation.axes]
                    fields_decls[arg_info.name] = gt_ir.FieldDecl(
                        name=arg_info.name,
                        data_type=data_type,
                        axes=axes,
                        is_api=True,
                        layout_id=arg_info.name,
                    )

                if data_type is gt_ir.DataType.INVALID:
                    raise GTScriptDataTypeError(name=arg_info.name, data_type=data_type)

            except Exception as e:
                raise GTScriptDefinitionError(
                    name=arg_info.name,
                    value=arg_annotation,
                    message=f"Invalid definition of argument '{arg_info.name}': {arg_annotation}",
                ) from e

        for item in itertools.chain(fields_decls.values(), parameter_decls.values()):
            if item.data_type is gt_ir.DataType.INVALID:
                raise GTScriptDataTypeError(name=item.name, data_type=item.data_type)

        return api_signature, fields_decls, parameter_decls

    # def eval_type(self, expr: gt_ir.Expr):
    #     kind = gt_ir.SymbolKind.SCALAR
    #     sctype = gt_ir.DataType.DEFAULT
    #     for ref in gt_ir.refs_from(expr):
    #         if isinstance(ref, gt_ir.Ref):
    #             ref = self.scope[ref.name]
    #         if isinstance(ref, gt_ir.Decl):
    #             if ref.kind == gt_ir.SymbolKind.FIELD:
    #                 kind = gt_ir.SymbolKind.FIELD
    #
    #         sctype = gt_ir.ScalarType.merge(sctype, ref.sctype)
    #
    #     return (kind, sctype)

    def run(self):
        assert (
            isinstance(self.ast_root, ast.Module)
            and "body" in self.ast_root._fields
            and len(self.ast_root.body) == 1
            and isinstance(self.ast_root.body[0], ast.FunctionDef)
        )
        main_func_node = self.ast_root.body[0]

        assert hasattr(self.definition, "_gtscript_")
        # self.resolved_externals = self.resolve_external_symbols(
        #     self.definition._gtscript_["nonlocals"],
        #     self.definition._gtscript_["imported"],
        #     self.external_context,
        # )
        self.resolved_externals = self.definition._gtscript_["externals"]
        api_signature, fields_decls, parameter_decls = self.extract_arg_descriptors()

        # Inline constant values
        for name, value in self.resolved_externals.items():
            if hasattr(value, "_gtscript_"):
                assert callable(value)
                func_node = ast.parse(gt_meta.get_ast(value)).body[0]
                local_context = self.resolve_external_symbols(
                    value._gtscript_["nonlocals"],
                    value._gtscript_["imported"],
                    self.external_context,
                    exhaustive=False,
                )
                ValueInliner.apply(func_node, context=local_context)
                value._gtscript_["ast"] = func_node
                value._gtscript_["local_context"] = local_context

        local_context = self.resolve_external_symbols(
            self.definition._gtscript_["nonlocals"],
            self.definition._gtscript_["imported"],
            self.external_context,
            exhaustive=False,
        )
<<<<<<< HEAD
        AssertionChecker.apply(main_func_node, context=local_context, source=self.source)
=======
        ValueInliner.apply(main_func_node, context=local_context)
>>>>>>> 18da8c04

        # Inline function calls
        CallInliner.apply(main_func_node, context=local_context)

        ValueInliner.apply(main_func_node, context=local_context)

        # Evaluate and inline compile-time conditionals
        CompiledIfInliner.apply(main_func_node, context=local_context)
        # Cleaner.apply(self.definition_ir)

        AssertionChecker.apply(main_func_node, context=local_context, source=self.source)

        # Generate definition IR
        domain = gt_ir.Domain.LatLonGrid()
        computations = IRMaker(
            fields=fields_decls,
            parameters=parameter_decls,
            local_symbols={},  # Not used
            domain=domain,
            extra_temp_decls={},  # Not used
        )(self.ast_root)

        self.definition_ir = gt_ir.StencilDefinition(
            name=self.main_name,
            domain=domain,
            api_signature=api_signature,
            api_fields=[
                fields_decls[item.name] for item in api_signature if item.name in fields_decls
            ],
            parameters=[
                parameter_decls[item.name] for item in api_signature if item.name in parameter_decls
            ],
            computations=computations,
            externals=self.resolved_externals,
            docstring=inspect.getdoc(self.definition) or "",
            loc=gt_ir.Location.from_ast_node(self.ast_root.body[0]),
        )

        return self.definition_ir


@gt_frontend.register
class GTScriptFrontend(gt_frontend.Frontend):
    name = "gtscript"

    @classmethod
    def get_stencil_id(cls, qualified_name, definition, externals, options_id):
        cls.prepare_stencil_definition(definition, externals or {})
        fingerprint = {
            "__main__": definition._gtscript_["canonical_ast"],
            "docstring": inspect.getdoc(definition),
            "api_annotations": f"[{', '.join(str(item) for item in definition._gtscript_['api_annotations'])}]",
        }
        for name, value in definition._gtscript_["externals"].items():
            fingerprint[name] = (
                value._gtscript_["canonical_ast"] if hasattr(value, "_gtscript_") else value
            )

        definition_id = gt_utils.shashed_id(fingerprint)
        version = gt_utils.shashed_id(definition_id, options_id)
        stencil_id = gt_definitions.StencilID(qualified_name, version)

        return stencil_id

    @classmethod
    def prepare_stencil_definition(cls, definition, externals):
        GTScriptParser.annotate_definition(definition)
        resolved_externals = GTScriptParser.resolve_external_symbols(
            definition._gtscript_["nonlocals"], definition._gtscript_["imported"], externals
        )
        definition._gtscript_["externals"] = resolved_externals
        return definition

    @classmethod
    def generate(cls, definition, externals, options):
        if not hasattr(definition, "_gtscript_"):
            cls.prepare_stencil_definition(definition, externals)
        translator = GTScriptParser(definition, externals=externals, options=options)
        return translator.run()<|MERGE_RESOLUTION|>--- conflicted
+++ resolved
@@ -1694,11 +1694,6 @@
             self.external_context,
             exhaustive=False,
         )
-<<<<<<< HEAD
-        AssertionChecker.apply(main_func_node, context=local_context, source=self.source)
-=======
-        ValueInliner.apply(main_func_node, context=local_context)
->>>>>>> 18da8c04
 
         # Inline function calls
         CallInliner.apply(main_func_node, context=local_context)

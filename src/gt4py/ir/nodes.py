# -*- coding: utf-8 -*-
#
# GT4Py - GridTools4Py - GridTools for Python
#
# Copyright (c) 2014-2021, ETH Zurich
# All rights reserved.
#
# This file is part the GT4Py project and the GridTools framework.
# GT4Py is free software: you can redistribute it and/or modify it under
# the terms of the GNU General Public License as published by the
# Free Software Foundation, either version 3 of the License, or any later
# version. See the LICENSE.txindex(K)t file at the top-level directory of this
# distribution for a copy of the license or check <https://www.gnu.org/licenses/>.
#
# SPDX-License-Identifier: GPL-3.0-or-later

"""
Implementation of the intermediate representations used in GT4Py.

-----------
Definitions
-----------

Empty
    Empty node value (`None` is a valid Python value)

InvalidBranch
    Sentinel value for wrongly build conditional expressions

Builtin enumeration (:class:`Builtin`)
    Named Python constants
    [`NONE`, `FALSE`, `TRUE`]

DataType enumeration (:class:`DataType`)
    Native numeric data types
    [`INVALID`, `AUTO`, `DEFAULT`, `BOOL`,
    `INT8`, `INT16`, `INT32`, `INT64`, `FLOAT32`, `FLOAT64`]

UnaryOperator enumeration (:class:`UnaryOperator`)
    Unary operators
    [`POS`, `NEG`, `NOT`]

BinaryOperator enumeration (:class:`BinaryOperator`)
    Binary operators
    [`ADD`, `SUB`, `MUL`, `DIV`, `POW`, `AND`, `OR`,
    `EQ`, `NE`, `LT`, `LE`, `GT`, `GE`]

NativeFunction enumeration (:class:`NativeFunction`)
    Native function identifier
    [`ABS`, `MAX`, `MIN, `MOD`, `SIN`, `COS`, `TAN`, `ARCSIN`, `ARCCOS`, `ARCTAN`,
    `SQRT`, `EXP`, `LOG`, `ISFINITE`, `ISINF`, `ISNAN`, `FLOOR`, `CEIL`, `TRUNC`]

LevelMarker enumeration (:class:`LevelMarker`)
    Special axis levels
    [`START`, `END`]

IterationOrder enumeration (:class:`IterationOrder`)
    Execution order
    [`BACKWARD`, `PARALLEL`, `FORWARD`]

Index (:class:`gt4py.definitions.Index`)
    Multidimensional integer offset
    [int+]

Extent (:class:`gt4py.definitions.Extent`)
    Multidimensional integer extent
    [(lower: `int`, upper: `int`)+]



-------------
Definition IR
-------------

All nodes have an optional attribute `loc` [`Location(line: int, column: int, scope: str)`]
storing a reference to the piece of source code which originated the node.

 ::

    Axis(name: str)

    Domain(parallel_axes: List[Axis], [sequential_axis: Axis])
        # LatLonGrids -> parallel_axes: ["I", "J"], sequential_axis: "K"

    Literal     = ScalarLiteral(value: Any (should match DataType), data_type: DataType)
                | BuiltinLiteral(value: Builtin)

    Ref         = VarRef(name: str, [index: int])
                | FieldRef(name: str, offset: Dict[str, int | Expr])
                # Horizontal indices must be ints

    NativeFuncCall(func: NativeFunction, args: List[Expr], data_type: DataType)

    Cast(expr: Expr, data_type: DataType)

<<<<<<< HEAD
    AxisPosition(axis: str, data_type: DataType)

    AxisIndex(axis: str, endpt: LevelMarker, offset: int, data_type: DataType)

    Expr        = Literal | Ref | NativeFuncCall | Cast | CompositeExpr | InvalidBranch | AxisPosition | AxisIndex
=======
    AxisIndex(name: str)

    Expr        = Literal | Ref | NativeFuncCall | Cast | AxisIndex | CompositeExpr | InvalidBranch
>>>>>>> 7cd09465

    CompositeExpr   = UnaryOpExpr(op: UnaryOperator, arg: Expr)
                    | BinOpExpr(op: BinaryOperator, lhs: Expr, rhs: Expr)
                    | TernaryOpExpr(condition: Expr, then_expr: Expr, else_expr: Expr)

    Decl        = FieldDecl(name: str, data_type: DataType, axes: List[str],
                            is_api: bool, layout_id: str)
                | VarDecl(name: str, data_type: DataType, length: int,
                          is_api: bool, [init: Literal])

    BlockStmt(stmts: List[Statement])

    Statement   = Decl
                | Assign(target: Ref, value: Expr)
                | If(condition: expr, main_body: BlockStmt, else_body: BlockStmt)
                | For(target: Decl, start: AxisBound | Expr, stop: AxisBound | Expr, body: BlockStmt)
                | HorizontalIf(intervals: Dict[str, Interval], body: BlockStmt)
                | While(condition: expr, body: BlockStmt)
                | BlockStmt

    AxisBound(level: LevelMarker | VarRef, offset: int)
        # bound = level + offset
        # level: LevelMarker = special START or END level
        # level: VarRef = access to `int` or `[int]` variable holding the run-time value of the level
        # offset: int

    AxisInterval(start: AxisBound, end: AxisBound)
        # start is included
        # end is excluded

    ComputationBlock(interval: AxisInterval, iteration_order: IterationOrder, body: BlockStmt)

    ArgumentInfo(name: str, is_keyword: bool, [default: Any])

    StencilDefinition(name: str,
                      domain: Domain,
                      api_signature: List[ArgumentInfo],
                      api_fields: List[FieldDecl],
                      parameters: List[VarDecl],
                      computations: List[ComputationBlock],
                      [externals: Dict[str, Any], sources: Dict[str, str]])


-----------------
Implementation IR
-----------------
 ::

    Accessor    = ParameterAccessor(symbol: str)
                | FieldAccessor(symbol: str, intent: AccessKind, extent: Extent)

    ApplyBlock(interval: AxisInterval,
               local_symbols: Dict[str, VarDecl],
               body: BlockStmt)

    Stage(name: str,
          accessors: List[Accessor],
          apply_blocks: List[ApplyBlock],
          compute_extent: Extent)

    StageGroup(stages: List[Stage])

    MultiStage(name: str, iteration_order: IterationOrder, groups: List[StageGroups])

    StencilImplementation(name: str,
                          api_signature: List[ArgumentInfo],
                          domain: Domain,
                          fields: Dict[str, FieldDecl],
                          parameters: Dict[str, VarDecl],
                          multi_stages: List[MultiStage],
                          fields_extents: Dict[str, Extent],
                          unreferenced: List[str],
                          [axis_splitters_var: str, externals: Dict[str, Any], sources: Dict[str, str]])

"""

import collections
import copy
import enum
import operator
import sys
from typing import Generator, Sequence, Type

import numpy as np

from gt4py import utils as gt_utils
from gt4py.definitions import AccessKind, CartesianSpace, Extent, Index
from gt4py.utils.attrib import Any as Any
from gt4py.utils.attrib import Dict as DictOf
from gt4py.utils.attrib import List as ListOf
from gt4py.utils.attrib import Optional as OptionalOf
from gt4py.utils.attrib import Tuple as TupleOf
from gt4py.utils.attrib import Union as UnionOf
from gt4py.utils.attrib import attribkwclass as attribclass
from gt4py.utils.attrib import attribute, attributes_of


# ---- Foundations ----
class Empty:
    pass


class Node:
    pass


@attribclass
class Location(Node):
    line = attribute(of=int)
    column = attribute(of=int)
    scope = attribute(of=str, default="<source>")

    @classmethod
    def from_ast_node(cls, ast_node, scope="<source>"):
        return cls(line=ast_node.lineno, column=ast_node.col_offset + 1, scope=scope)


# ---- IR: domain ----
@attribclass
class Axis(Node):
    name = attribute(of=str)


@enum.unique
class LevelMarker(enum.Enum):
    START = 0
    END = -1

    def __str__(self):
        return self.name


@attribclass
class Domain(Node):
    parallel_axes = attribute(of=ListOf[Axis])
    sequential_axis = attribute(of=Axis, optional=True)

    @classmethod
    def LatLonGrid(cls):
        return cls(
            parallel_axes=[
                Axis(name=CartesianSpace.Axis.I.name),
                Axis(name=CartesianSpace.Axis.J.name),
            ],
            sequential_axis=Axis(name=CartesianSpace.Axis.K.name),
        )

    @property
    def axes(self):
        result = list(self.parallel_axes)
        if self.sequential_axis:
            result.append(self.sequential_axis)
        return result

    @property
    def axes_names(self):
        return [ax.name for ax in self.axes]

    @property
    def domain_ndims(self):
        return len(self.parallel_axes) + (1 if self.sequential_axis else 0)

    ndims = domain_ndims

    def index(self, axis):
        if isinstance(axis, Axis):
            axis = axis.name
        assert isinstance(axis, str)
        return self.axes_names.index(axis)


# ---- IR: types ----
@enum.unique
class Builtin(enum.Enum):
    NONE = -1
    FALSE = 0
    TRUE = 1

    @classmethod
    def from_value(cls, value):
        if value is None:
            result = cls.NONE
        elif value is True:
            result = cls.TRUE
        elif value is False:
            result = cls.FALSE

        return result

    def __str__(self):
        return self.name


@enum.unique
class DataType(enum.Enum):
    INVALID = -1
    AUTO = 0
    DEFAULT = 1
    BOOL = 10
    INT8 = 11
    INT16 = 12
    INT32 = 14
    INT64 = 18
    FLOAT32 = 104
    FLOAT64 = 108

    def __str__(self):
        return self.name

    @property
    def dtype(self):
        return np.dtype(self.NATIVE_TYPE_TO_NUMPY[self])

    @classmethod
    def from_dtype(cls, py_dtype):
        if isinstance(py_dtype, type):
            py_dtype = np.dtype(py_dtype)
        assert isinstance(py_dtype, np.dtype)
        return cls.NUMPY_TO_NATIVE_TYPE.get(py_dtype.name, cls.INVALID)

    @classmethod
    def merge(cls, *args):
        result = cls(max(arg.value for arg in args))
        return result


DataType.NATIVE_TYPE_TO_NUMPY = {
    DataType.DEFAULT: "float_",
    DataType.BOOL: "bool",
    DataType.INT8: "int8",
    DataType.INT16: "int16",
    DataType.INT32: "int32",
    DataType.INT64: "int64",
    DataType.FLOAT32: "float32",
    DataType.FLOAT64: "float64",
}

DataType.NUMPY_TO_NATIVE_TYPE = {
    value: key for key, value in DataType.NATIVE_TYPE_TO_NUMPY.items() if key != DataType.DEFAULT
}


# ---- IR: expressions ----
class Expr(Node):
    pass


class Literal(Expr):
    pass


class InvalidBranch(Expr):
    pass


@attribclass
class ScalarLiteral(Literal):
    value = attribute(of=Any)  # Potentially an array of numeric structs
    data_type = attribute(of=DataType)
    loc = attribute(of=Location, optional=True)


# @attribclass
# class TupleLiteral(Node):
#     items = attribute(of=TupleOf[Expr])
#
#     @property
#     def length(self):
#         return len(self.items)


@attribclass
class BuiltinLiteral(Literal):
    value = attribute(of=Builtin)
    loc = attribute(of=Location, optional=True)


class Ref(Expr):
    pass


@attribclass
class VarRef(Ref):
    name = attribute(of=str)
    index = attribute(of=int, optional=True)
    loc = attribute(of=Location, optional=True)


@attribclass
class FieldRef(Ref):
    name = attribute(of=str)
    offset = attribute(of=DictOf[str, UnionOf[int, Expr]])
    data_index = attribute(of=ListOf[int], factory=list)
    loc = attribute(of=Location, optional=True)

    @classmethod
    def at_center(cls, name: str, axes: Sequence[str], loc=None):
        return cls(name=name, offset={axis: 0 for axis in axes}, loc=loc)


@attribclass
class Cast(Expr):
    data_type = attribute(of=DataType)
    expr = attribute(of=Expr)
    loc = attribute(of=Location, optional=True)


@attribclass
<<<<<<< HEAD
class AxisPosition(Expr):
    axis = attribute(of=str)
    data_type = attribute(of=DataType, default=DataType.INT32)


@attribclass
class AxisIndex(Expr):
    axis = attribute(of=str)
    endpt = attribute(of=LevelMarker)
    offset = attribute(of=int)
=======
class AxisIndex(Expr):
    axis = attribute(of=str)
>>>>>>> 7cd09465
    data_type = attribute(of=DataType, default=DataType.INT32)


@enum.unique
class NativeFunction(enum.Enum):
    ABS = 1
    MIN = 2
    MAX = 3
    MOD = 4

    SIN = 5
    COS = 6
    TAN = 7
    ARCSIN = 8
    ARCCOS = 9
    ARCTAN = 10

    SQRT = 11
    EXP = 12
    LOG = 13

    ISFINITE = 14
    ISINF = 15
    ISNAN = 16
    FLOOR = 17
    CEIL = 18
    TRUNC = 19

    @property
    def arity(self):
        return type(self).IR_OP_TO_NUM_ARGS[self]


NativeFunction.IR_OP_TO_NUM_ARGS = {
    NativeFunction.ABS: 1,
    NativeFunction.MIN: 2,
    NativeFunction.MAX: 2,
    NativeFunction.MOD: 2,
    NativeFunction.SIN: 1,
    NativeFunction.COS: 1,
    NativeFunction.TAN: 1,
    NativeFunction.ARCSIN: 1,
    NativeFunction.ARCCOS: 1,
    NativeFunction.ARCTAN: 1,
    NativeFunction.SQRT: 1,
    NativeFunction.EXP: 1,
    NativeFunction.LOG: 1,
    NativeFunction.ISFINITE: 1,
    NativeFunction.ISINF: 1,
    NativeFunction.ISNAN: 1,
    NativeFunction.FLOOR: 1,
    NativeFunction.CEIL: 1,
    NativeFunction.TRUNC: 1,
}


@attribclass
class NativeFuncCall(Expr):
    func = attribute(of=NativeFunction)
    args = attribute(of=ListOf[Expr])
    data_type = attribute(of=DataType)
    loc = attribute(of=Location, optional=True)


class CompositeExpr(Expr):
    pass


@enum.unique
class UnaryOperator(enum.Enum):
    POS = 1
    NEG = 2

    NOT = 11

    @property
    def python_op(self):
        return type(self).IR_OP_TO_PYTHON_OP[self]

    @property
    def python_symbol(self):
        return type(self).IR_OP_TO_PYTHON_SYMBOL[self]


UnaryOperator.IR_OP_TO_PYTHON_OP = {
    UnaryOperator.POS: operator.pos,
    UnaryOperator.NEG: operator.neg,
    UnaryOperator.NOT: operator.not_,
}

UnaryOperator.IR_OP_TO_PYTHON_SYMBOL = {
    UnaryOperator.POS: "+",
    UnaryOperator.NEG: "-",
    UnaryOperator.NOT: "not",
}


@attribclass
class UnaryOpExpr(CompositeExpr):
    op = attribute(of=UnaryOperator)
    arg = attribute(of=Expr)
    loc = attribute(of=Location, optional=True)


@enum.unique
class BinaryOperator(enum.Enum):
    ADD = 1
    SUB = 2
    MUL = 3
    DIV = 4
    POW = 5
    MOD = 6

    AND = 11
    OR = 12

    EQ = 21
    NE = 22
    LT = 23
    LE = 24
    GT = 25
    GE = 26

    @property
    def python_op(self):
        return type(self).IR_OP_TO_PYTHON_OP[self]

    @property
    def python_symbol(self):
        return type(self).IR_OP_TO_PYTHON_SYMBOL[self]


BinaryOperator.IR_OP_TO_PYTHON_OP = {
    BinaryOperator.ADD: operator.add,
    BinaryOperator.SUB: operator.sub,
    BinaryOperator.MUL: operator.mul,
    BinaryOperator.DIV: operator.truediv,
    BinaryOperator.POW: operator.pow,
    BinaryOperator.MOD: operator.mod,
    # BinaryOperator.AND: lambda a, b: a and b,  # non short-circuit emulation
    # BinaryOperator.OR: lambda a, b: a or b,  # non short-circuit emulation
    BinaryOperator.LT: operator.lt,
    BinaryOperator.LE: operator.le,
    BinaryOperator.EQ: operator.eq,
    BinaryOperator.GE: operator.ge,
    BinaryOperator.GT: operator.gt,
    BinaryOperator.NE: operator.ne,
}

BinaryOperator.IR_OP_TO_PYTHON_SYMBOL = {
    BinaryOperator.ADD: "+",
    BinaryOperator.SUB: "-",
    BinaryOperator.MUL: "*",
    BinaryOperator.DIV: "/",
    BinaryOperator.POW: "**",
    BinaryOperator.MOD: "%",
    BinaryOperator.AND: "and",
    BinaryOperator.OR: "or",
    BinaryOperator.LT: "<",
    BinaryOperator.LE: "<=",
    BinaryOperator.EQ: "==",
    BinaryOperator.GE: ">=",
    BinaryOperator.GT: ">",
    BinaryOperator.NE: "!=",
}


@attribclass
class BinOpExpr(CompositeExpr):
    op = attribute(of=BinaryOperator)
    lhs = attribute(of=Expr)
    rhs = attribute(of=Expr)
    loc = attribute(of=Location, optional=True)


@attribclass
class TernaryOpExpr(CompositeExpr):
    condition = attribute(of=Expr)
    then_expr = attribute(of=Expr)
    else_expr = attribute(of=Expr)
    loc = attribute(of=Location, optional=True)


# ---- IR: statements ----
class Statement(Node):
    pass


# @attribclass
# class ExprStmt(Statement):
#     expr = attribute(of=Expr)
#     loc = attribute(of=Location, optional=True)


class Decl(Statement):
    pass


@attribclass
class FieldDecl(Decl):
    name = attribute(of=str)
    data_type = attribute(of=DataType)
    axes = attribute(of=ListOf[str])
    is_api = attribute(of=bool)
    data_dims = attribute(of=ListOf[int], factory=list)
    layout_id = attribute(of=str, default="_default_")
    loc = attribute(of=Location, optional=True)


@attribclass
class VarDecl(Decl):
    name = attribute(of=str)
    data_type = attribute(of=DataType)
    length = attribute(of=int)
    is_api = attribute(of=bool)
    init = attribute(of=Literal, optional=True)
    loc = attribute(of=Location, optional=True)

    @property
    def is_parameter(self):
        return self.is_api

    @property
    def is_scalar(self):
        return self.length == 0


@attribclass
class BlockStmt(Statement):
    stmts = attribute(of=ListOf[Statement])
    loc = attribute(of=Location, optional=True)


@attribclass
class Assign(Statement):
    target = attribute(of=Ref)
    value = attribute(of=Expr)
    loc = attribute(of=Location, optional=True)


@attribclass
class If(Statement):
    condition = attribute(of=Expr)
    main_body = attribute(of=BlockStmt)
    else_body = attribute(of=BlockStmt, optional=True)
    loc = attribute(of=Location, optional=True)


@attribclass
class While(Statement):
    condition = attribute(of=Expr)
    body = attribute(of=BlockStmt)
    loc = attribute(of=Location, optional=True)


# ---- IR: computations ----
@enum.unique
class IterationOrder(enum.Enum):
    BACKWARD = -1
    PARALLEL = 0
    FORWARD = 1

    @property
    def symbol(self):
        if self == self.BACKWARD:
            return "<-"
        elif self == self.PARALLEL:
            return "||"
        elif self == self.FORWARD:
            return "->"

    def __str__(self):
        return self.name

    def __lshift__(self, steps: int):
        return self.cycle(steps=-steps)

    def __rshift__(self, steps: int):
        return self.cycle(steps=steps)


@attribclass
class AxisBound(Node):
    level = attribute(of=UnionOf[LevelMarker, VarRef])
    offset = attribute(of=int, default=0)
    loc = attribute(of=Location, optional=True)


@attribclass
class AxisInterval(Node):
    start = attribute(of=AxisBound)
    end = attribute(of=AxisBound)
    loc = attribute(of=Location, optional=True)

    @classmethod
    def full_interval(cls, order=IterationOrder.PARALLEL):
        if order != IterationOrder.BACKWARD:
            interval = cls(
                start=AxisBound(level=LevelMarker.START, offset=0),
                end=AxisBound(level=LevelMarker.END, offset=0),
            )
        else:
            interval = cls(
                start=AxisBound(level=LevelMarker.END, offset=-1),
                end=AxisBound(level=LevelMarker.START, offset=-1),
            )

        return interval

    @property
    def is_single_index(self) -> bool:
        if not isinstance(self.start, AxisBound) or not isinstance(self.end, AxisBound):
            return False

        return self.start.level == self.end.level and self.start.offset == self.end.offset - 1

    def disjoint_from(self, other: "AxisInterval") -> bool:
        # This made-up constant must be larger than any LevelMarker.offset used
        DOMAIN_SIZE: int = 1000

        def get_offset(bound: AxisBound) -> int:
            return (
                0 + bound.offset if bound.level == LevelMarker.START else sys.maxsize + bound.offset
            )

        self_start = get_offset(self.start)
        self_end = get_offset(self.end)

        other_start = get_offset(other.start)
        other_end = get_offset(other.end)

        return not (self_start <= other_start < self_end) and not (
            other_start <= self_start < other_end
        )

    @property
    def is_single_index(self) -> bool:
        if not isinstance(self.start, AxisBound) or not isinstance(self.end, AxisBound):
            return False

        return self.start.level == self.end.level and self.start.offset == self.end.offset - 1


# TODO Find a better place for this in the file.
@attribclass
class HorizontalIf(Statement):
    intervals = attribute(of=DictOf[str, AxisInterval])
    body = attribute(of=BlockStmt)


# TODO Find a better place for this in the file.
@attribclass
class HorizontalIf(Statement):
    intervals = attribute(of=DictOf[str, AxisInterval])
    body = attribute(of=BlockStmt)


# TODO: Relocate this in the file next to other Statement nodes
# Issue: depends on AxisInterval which is defined below
@attribclass
class For(Statement):
    target = attribute(of=VarDecl)
    start = attribute(of=UnionOf[AxisBound, Expr])
    stop = attribute(of=UnionOf[AxisBound, Expr])
    step = attribute(of=int)
    body = attribute(of=BlockStmt)
    loc = attribute(of=Location, optional=True)


# TODO Find a better place for this in the file.
@attribclass
class HorizontalIf(Statement):
    intervals = attribute(of=DictOf[str, AxisInterval])
    body = attribute(of=BlockStmt)


@attribclass
class ComputationBlock(Node):
    interval = attribute(of=AxisInterval)
    iteration_order = attribute(of=IterationOrder)
    body = attribute(of=BlockStmt)
    loc = attribute(of=Location, optional=True)


@attribclass
class ArgumentInfo(Node):
    name = attribute(of=str)
    is_keyword = attribute(of=bool, default=False)
    default = attribute(of=Any, default=Empty)


@attribclass
class StencilDefinition(Node):
    name = attribute(of=str)
    domain = attribute(of=Domain)
    api_signature = attribute(of=ListOf[ArgumentInfo])
    api_fields = attribute(of=ListOf[FieldDecl])
    parameters = attribute(of=ListOf[VarDecl])
    computations = attribute(of=ListOf[ComputationBlock])
    externals = attribute(of=DictOf[str, Any], optional=True)
    sources = attribute(of=DictOf[str, str], optional=True)
    docstring = attribute(of=str, default="")
    loc = attribute(of=Location, optional=True)


# ---- Implementation IR (IIR) ----
class IIRNode(Node):
    pass


class Accessor(IIRNode):
    pass


@attribclass
class ParameterAccessor(Accessor):
    symbol = attribute(of=str)


@attribclass
class FieldAccessor(Accessor):
    symbol = attribute(of=str)
    intent = attribute(of=AccessKind)
    extent = attribute(of=Extent, default=Extent.zeros())


@attribclass
class ApplyBlock(Node):
    interval = attribute(of=AxisInterval)
    local_symbols = attribute(of=DictOf[str, VarDecl])
    body = attribute(of=BlockStmt)


@attribclass
class Stage(IIRNode):
    name = attribute(of=str)
    accessors = attribute(of=ListOf[Accessor])
    apply_blocks = attribute(of=ListOf[ApplyBlock])
    compute_extent = attribute(of=Extent)


# @enum.unique
# class CacheKind(enum.Enum):
#     PARALLEL = 0
#     LAYERED = 1
#
#
# @enum.unique
# class CachePolicy(enum.Enum):
#     NONE = 0b0
#     FILL = 0b01
#     FLUSH = 0b10
#     FILL_AND_FLUSH = 0b11
#
#     @property
#     def has_fill(self):
#         return self.value & self.FILL
#
#     @property
#     def has_flush(self):
#         return self.value & self.FLUSH
#
#
# @attribclass
# class Cache(IIRNode):
#     field = attribute(of=str)
#     kind = attribute(of=CacheKind)
#     policy = attribute(of=CachePolicy)


@attribclass
class StageGroup(IIRNode):
    stages = attribute(of=ListOf[Stage])


@attribclass
class MultiStage(IIRNode):
    name = attribute(of=str)
    iteration_order = attribute(of=IterationOrder)
    # caches = attribute(of=ListOf[Cache])
    groups = attribute(of=ListOf[StageGroup])


@attribclass
class StencilImplementation(IIRNode):
    name = attribute(of=str)
    api_signature = attribute(of=ListOf[ArgumentInfo])
    domain = attribute(of=Domain)
    fields = attribute(of=DictOf[str, FieldDecl])  # All fields, including temporaries
    parameters = attribute(of=DictOf[str, VarDecl])
    multi_stages = attribute(of=ListOf[MultiStage])
    fields_extents = attribute(of=DictOf[str, Extent])
    unreferenced = attribute(of=ListOf[str], factory=list)
    axis_splitters_var = attribute(of=str, optional=True)
    externals = attribute(of=DictOf[str, Any], optional=True)
    sources = attribute(of=DictOf[str, str], optional=True)
    docstring = attribute(of=str)

    @property
    def has_effect(self):
        """
        Determine whether the stencil modifies any of its arguments.

        Note that the only guarantee of this function is that the stencil has no effect if it returns ``false``. It
        might however return true in cases where the optimization passes were not able to deduce this.
        """
        return self.multi_stages and not all(
            arg_field in self.unreferenced for arg_field in self.arg_fields
        )

    @property
    def arg_fields(self):
        result = [f.name for f in self.fields.values() if f.is_api]
        return result

    @property
    def temporary_fields(self):
        result = [f.name for f in self.fields.values() if not f.is_api]
        return result


# ---- Helpers ----
def iter_attributes(node: Node):
    """
    Yield a tuple of ``(attrib_name, value)`` for each attribute in ``node.attributes``
    that is present on *node*.
    """
    for attrib_name in node.attributes:
        try:
            yield attrib_name, getattr(node, attrib_name)
        except AttributeError:
            pass


class IRNodeVisitor:
    def visit(self, node: Node, **kwargs):
        return self._visit(node, **kwargs)

    def _visit(self, node: Node, **kwargs):
        visitor = self.generic_visit
        if isinstance(node, Node):
            for node_class in node.__class__.__mro__:
                method_name = "visit_" + node_class.__name__
                if hasattr(self, method_name):
                    visitor = getattr(self, method_name)
                    break

        return visitor(node, **kwargs)

    def generic_visit(self, node: Node, **kwargs):
        items = []
        if isinstance(node, (str, bytes, bytearray)):
            pass
        elif isinstance(node, collections.abc.Mapping):
            items = node.items()
        elif isinstance(node, collections.abc.Iterable):
            items = enumerate(node)
        elif isinstance(node, Node):
            items = iter_attributes(node)
        else:
            pass

        for key, value in items:
            self._visit(value, **kwargs)


class IRNodeInspector:
    def visit(self, node: Node):
        return self._visit((), None, node)

    def _visit(self, path: tuple, node_name: str, node):
        visitor = self.generic_visit
        if isinstance(node, Node):
            for node_class in node.__class__.__mro__:
                method_name = "visit_" + node_class.__name__
                if hasattr(self, method_name):
                    visitor = getattr(self, method_name)
                    break

        return visitor(path, node_name, node)

    def generic_visit(self, path: tuple, node_name: str, node: Node):
        items = []
        if isinstance(node, (str, bytes, bytearray)):
            pass
        elif isinstance(node, collections.abc.Mapping):
            items = node.items()
        elif isinstance(node, collections.abc.Iterable):
            items = enumerate(node)
        elif isinstance(node, Node):
            items = iter_attributes(node)
        else:
            pass

        for key, value in items:
            self._visit((*path, node_name), key, value)


class IRNodeMapper:
    def visit(self, node: Node):
        keep_node, new_node = self._visit((), None, node)
        return new_node if keep_node else None

    def _visit(self, path: tuple, node_name: str, node: Node):
        visitor = self.generic_visit
        if isinstance(node, Node):
            for node_class in node.__class__.__mro__:
                method_name = "visit_" + node_class.__name__
                if hasattr(self, method_name):
                    visitor = getattr(self, method_name)
                    break

        return visitor(path, node_name, node)

    def generic_visit(self, path: tuple, node_name: str, node: Node):
        if isinstance(node, (str, bytes, bytearray)):
            return True, node
        elif isinstance(node, collections.abc.Iterable):
            if isinstance(node, collections.abc.Mapping):
                items = node.items()
            else:
                items = enumerate(node)
            setattr_op = operator.setitem
            delattr_op = operator.delitem
        elif isinstance(node, Node):
            items = iter_attributes(node)
            setattr_op = setattr
            delattr_op = delattr
        else:
            return True, node

        del_items = []
        for key, old_value in items:
            keep_item, new_value = self._visit((*path, node_name), key, old_value)
            if not keep_item:
                del_items.append(key)
            elif new_value != old_value:
                setattr_op(node, key, new_value)
        for key in reversed(del_items):  # reversed, so that keys remain valid in sequences
            delattr_op(node, key)

        return True, node


class IRNodeDumper(IRNodeMapper):
    @classmethod
    def apply(cls, root_node, *, as_json=False):
        return cls(as_json=as_json)(root_node)

    def __init__(self, as_json: bool):
        self.as_json = as_json

    def __call__(self, node):
        result = self.visit(copy.deepcopy(node))
        if self.as_json:
            result = gt_utils.jsonify(result)
        return result

    def visit_Node(self, path: tuple, node_name: str, node: Node):
        object_name = node.__class__.__name__.split(".")[-1]
        keep_node, new_node = self.generic_visit(path, node_name, node)
        return keep_node, {object_name: new_node.as_dict()}


dump_ir = IRNodeDumper.apply


def iter_nodes_of_type(root_node: Node, node_type: Type) -> Generator[Node, None, None]:
    """Yield an iterator over the nodes of node_type inside root_node in DFS order."""

    def recurse(node: Node) -> Generator[Node, None, None]:
        for key, value in iter_attributes(node):
            if isinstance(node, collections.abc.Iterable):
                if isinstance(node, collections.abc.Mapping):
                    children = node.values()
                else:
                    children = node
            else:
                children = gt_utils.listify(value)

            for value in children:
                if isinstance(value, Node):
                    yield from recurse(value)

            if isinstance(node, node_type):
                yield node

    yield from recurse(root_node)<|MERGE_RESOLUTION|>--- conflicted
+++ resolved
@@ -93,17 +93,11 @@
 
     Cast(expr: Expr, data_type: DataType)
 
-<<<<<<< HEAD
     AxisPosition(axis: str, data_type: DataType)
 
     AxisIndex(axis: str, endpt: LevelMarker, offset: int, data_type: DataType)
 
     Expr        = Literal | Ref | NativeFuncCall | Cast | CompositeExpr | InvalidBranch | AxisPosition | AxisIndex
-=======
-    AxisIndex(name: str)
-
-    Expr        = Literal | Ref | NativeFuncCall | Cast | AxisIndex | CompositeExpr | InvalidBranch
->>>>>>> 7cd09465
 
     CompositeExpr   = UnaryOpExpr(op: UnaryOperator, arg: Expr)
                     | BinOpExpr(op: BinaryOperator, lhs: Expr, rhs: Expr)
@@ -412,7 +406,6 @@
 
 
 @attribclass
-<<<<<<< HEAD
 class AxisPosition(Expr):
     axis = attribute(of=str)
     data_type = attribute(of=DataType, default=DataType.INT32)
@@ -423,10 +416,6 @@
     axis = attribute(of=str)
     endpt = attribute(of=LevelMarker)
     offset = attribute(of=int)
-=======
-class AxisIndex(Expr):
-    axis = attribute(of=str)
->>>>>>> 7cd09465
     data_type = attribute(of=DataType, default=DataType.INT32)
 
 

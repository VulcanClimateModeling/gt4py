--- conflicted
+++ resolved
@@ -139,21 +139,11 @@
     def visit_FieldRef(self, node: gt_ir.FieldRef):
         assert node.name in self.block_info.accessors
         index = []
-<<<<<<< HEAD
         for ax in self.impl_node.fields[node.name].axes:
             offset = "{:+d}".format(node.offset[ax]) if ax in node.offset else ""
             index.append("{ax}{offset}".format(ax=ax, offset=offset))
 
         index_str = f"({index[0]},)" if len(index) == 1 else ", ".join(index)
-=======
-        for ax in node.offset.keys():
-            offset = "{:+d}".format(node.offset[ax]) if ax in node.offset else ""
-            index.append("{ax}{offset}".format(ax=ax, offset=offset))
-
-        # Extend index with zeros...
-        index.extend(["0"] * (len(self.block_info.extent) - len(index)))
-
->>>>>>> 2aee6a0a
         source = "{name}{marker}[{index}]".format(
             marker=self.origin_marker, name=node.name, index=index_str
         )

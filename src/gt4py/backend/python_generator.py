# -*- coding: utf-8 -*-
#
# GT4Py - GridTools4Py - GridTools for Python
#
# Copyright (c) 2014-2020, ETH Zurich
# All rights reserved.
#
# This file is part the GT4Py project and the GridTools framework.
# GT4Py is free software: you can redistribute it and/or modify it under
# the terms of the GNU General Public License as published by the
# Free Software Foundation, either version 3 of the License, or any later
# version. See the LICENSE.txt file at the top-level directory of this
# distribution for a copy of the license or check <https://www.gnu.org/licenses/>.
#
# SPDX-License-Identifier: GPL-3.0-or-later

import types

from gt4py import definitions as gt_definitions
from gt4py import ir as gt_ir
from gt4py import utils as gt_utils
from gt4py.utils import text as gt_text


class PythonSourceGenerator(gt_ir.IRNodeVisitor):

    OP_TO_PYTHON = {
        **gt_ir.UnaryOperator.IR_OP_TO_PYTHON_SYMBOL,
        **gt_ir.BinaryOperator.IR_OP_TO_PYTHON_SYMBOL,
    }

    NATIVE_FUNC_TO_PYTHON = {
        gt_ir.NativeFunction.ABS: "abs",
        gt_ir.NativeFunction.MIN: "min",
        gt_ir.NativeFunction.MAX: "max",
        gt_ir.NativeFunction.MOD: "math.fmod",
        gt_ir.NativeFunction.SIN: "math.sin",
        gt_ir.NativeFunction.COS: "math.cos",
        gt_ir.NativeFunction.TAN: "math.tan",
        gt_ir.NativeFunction.ARCSIN: "math.asin",
        gt_ir.NativeFunction.ARCCOS: "math.acos",
        gt_ir.NativeFunction.ARCTAN: "math.atan",
        gt_ir.NativeFunction.SQRT: "math.sqrt",
        gt_ir.NativeFunction.EXP: "math.exp",
        gt_ir.NativeFunction.LOG: "math.log",
        gt_ir.NativeFunction.ISFINITE: "math.isfinite",
        gt_ir.NativeFunction.ISINF: "math.isinf",
        gt_ir.NativeFunction.ISNAN: "math.isnan",
        gt_ir.NativeFunction.FLOOR: "math.floor",
        gt_ir.NativeFunction.CEIL: "math.ceil",
        gt_ir.NativeFunction.TRUNC: "math.trunc",
    }

    def __init__(
        self,
        *,
        indent_size,
        origin_marker,
        domain_arg_name,
        origin_arg_name,
        splitters_name,
        numpy_prefix,
    ):
        self.indent_size = indent_size
        self.origin_marker = origin_marker
        self.domain_arg_name = domain_arg_name
        self.origin_arg_name = origin_arg_name
        self.splitters_name = splitters_name
        self.numpy_prefix = numpy_prefix

        self.impl_node = None
        self.sources = None

        self.k_axis_splitters = None
        self.k_splitters_value = None
        self.io_field_names = None
        self.temp_field_names = None
        self.io_field_names = None
        self.param_names = None

    def __call__(self, impl_node: gt_ir.Node, sources: gt_text.TextBlock):
        assert isinstance(impl_node, gt_ir.StencilImplementation)
        assert impl_node.domain.sequential_axis.name == gt_definitions.CartesianSpace.Axis.K.name

        self.impl_node = impl_node
        self.domain = impl_node.domain
        self.block_info = types.SimpleNamespace()

        k_ax = self.domain.sequential_axis.name
        k_ax_idx = self.domain.axes_names.index(k_ax)
        # assert set(self.impl_node.axis_splitters.keys()) <= {k_ax}
        # self.k_axis_splitters = self.impl_node.axis_splitters.get(k_ax, [])
        self.k_axis_splitters = []
        self.k_splitters_value = ["0"]
        # for item in self.k_axis_splitters:
        #     if item.is_scalar:
        #         self.k_splitters_value.append(item.name)
        #     else:
        #         self.k_splitters_value.extend(
        #             ["{}[{}]".format(item.name, i) for i in range(item.length)]
        #         )
        self.k_splitters_value.append(
            "{dom}[{idx}]".format(dom=self.domain_arg_name, idx=k_ax_idx)
        )

        self.sources = sources
        self.visit(impl_node)

        return self.sources

    def make_temporary_field(
        self, name: str, data_type: gt_ir.DataType, extent: gt_definitions.Extent
    ):
        source_lines = []
        boundary = extent.to_boundary()
        shape = ", ".join(
            "{domain}[{d}]{size}".format(
                domain=self.domain_arg_name, d=d, size=" {:+d}".format(size) if size > 0 else ""
            )
            for d, size in enumerate(boundary.frame_size)
        )
        source_lines.append(
            "{name} = {np_prefix}.empty(({shape}), dtype={np_prefix}.{dtype})".format(
                name=name, np_prefix=self.numpy_prefix, shape=shape, dtype=data_type.dtype.name
            )
        )

        return source_lines

    def make_stage_source(self, iteration_order: gt_ir.IterationOrder, regions: list):
        raise NotImplementedError()

    # ---- Visitor handlers ----
    def generic_visit(self, node: gt_ir.Node, **kwargs):
        raise RuntimeError("Invalid IR node: {}".format(node))

    def visit_Decl(self, node: gt_ir.Decl):
        raise NotImplementedError()

    def visit_Statement(self, node: gt_ir.Statement):
        raise NotImplementedError()

    def visit_ScalarLiteral(self, node: gt_ir.ScalarLiteral):
        return str(node.value)

    def visit_FieldRef(self, node: gt_ir.FieldRef):
        raise NotImplementedError()

    def visit_VarRef(self, node: gt_ir.VarRef):
        assert (
            node.name in self.block_info.symbols or node.name in self.param_names
        ), "Unknown variable '{}'".format(node.name)

        idx = ", ".join(str(i) for i in node.index) if node.index else ""
        source = "{name}".format(name=node.name)
        if idx:
            source += "[{idx}]".format(idx=idx)

        return source

    def visit_UnaryOpExpr(self, node: gt_ir.UnaryOpExpr):
        fmt = "({})" if isinstance(node.arg, gt_ir.CompositeExpr) else "{}"
        source = "{op} {expr}".format(
            op=self.OP_TO_PYTHON[node.op], expr=fmt.format(self.visit(node.arg))
        )

        return source

    def visit_BinOpExpr(self, node: gt_ir.BinOpExpr):
        lhs_fmt = "({})" if isinstance(node.lhs, gt_ir.CompositeExpr) else "{}"
        rhs_fmt = "({})" if isinstance(node.rhs, gt_ir.CompositeExpr) else "{}"
        source = "{lhs} {op} {rhs}".format(
            lhs=lhs_fmt.format(self.visit(node.lhs)),
            op=self.OP_TO_PYTHON[node.op],
            rhs=rhs_fmt.format(self.visit(node.rhs)),
        )

        return source

    def visit_NativeFuncCall(self, node: gt_ir.NativeFuncCall):
        call = self.NATIVE_FUNC_TO_PYTHON[node.func]
<<<<<<< HEAD
        args = ",".join([self.visit(arg) for arg in node.args])
=======
        args = ",".join(self.visit(arg) for arg in node.args)
>>>>>>> 3cdf8d08
        return f"{call}({args})"

    def visit_TernaryOpExpr(self, node: gt_ir.TernaryOpExpr):
        then_fmt = "({})" if isinstance(node.then_expr, gt_ir.CompositeExpr) else "{}"
        else_fmt = "({})" if isinstance(node.else_expr, gt_ir.CompositeExpr) else "{}"
        source = "({then_expr} if {condition} else {else_expr})".format(
            condition=self.visit(node.condition),
            then_expr=then_fmt.format(self.visit(node.then_expr)),
            else_expr=else_fmt.format(self.visit(node.else_expr)),
        )

        return source

    def visit_Assign(self, node: gt_ir.Assign):
        lhs = self.visit(node.target)
        rhs = self.visit(node.value)
        source = "{lhs} = {rhs}".format(lhs=lhs, rhs=rhs)

        return source
        # if node.target.name in self.state["variables"]:
        #     self.state["init_stmts"].append(source)
        # else:
        #     self.state["body_stmts"].append(source)

    # def visit_Return(self, node: gt_ir.Return):
    #     self.state["body_stmts"].append("return")

    def visit_BlockStmt(self, node: gt_ir.BlockStmt):
        body_sources = []
        for stmt in node.stmts:
            stmt_source = self.visit(stmt)
            if isinstance(stmt_source, list):
                body_sources.extend(stmt_source)
            else:
                body_sources.append(stmt_source)

        return body_sources

    def visit_AxisBound(self, node: gt_ir.AxisBound):
        if node.level == gt_ir.LevelMarker.START:
            level = 0
        elif node.level == gt_ir.LevelMarker.END:
            level = len(self.k_splitters_value) - 1
        else:
            assert False, "Not implemented yet"
            assert isinstance(node.level, gt_ir.VarRef)
            assert len(node.level.index) == 1
            level = self.k_splitters_value.index((node.name, node.index[0]))

        offset = node.offset

        return level, offset

    def visit_AxisInterval(self, node: gt_ir.AxisInterval):
        start_splitter, start_offset = self.visit(node.start)
        end_splitter, end_offset = self.visit(node.end)

        return (start_splitter, start_offset), (end_splitter, end_offset)

    def visit_ApplyBlock(self, node: gt_ir.ApplyBlock):
        interval_definition = self.visit(node.interval)
        self.block_info.interval = interval_definition
<<<<<<< HEAD
=======
        self.block_info.parallel_interval = node.parallel_interval
>>>>>>> 3cdf8d08
        self.block_info.symbols = node.local_symbols
        body_sources = self.visit(node.body)

        return interval_definition, self.block_info.parallel_interval, body_sources

    def visit_Stage(self, node: gt_ir.Stage, *, iteration_order):
        # Initialize symbols for the generation of references in this stage
        self.block_info.accessors = {accessor.symbol for accessor in node.accessors}
        self.block_info.iteration_order = iteration_order
        self.block_info.extent = node.compute_extent

        # Create regions and computations
        regions = []
        for apply_block in node.apply_blocks:
            regions.append(self.visit(apply_block))

        # Final assembly of the stage source
        self.sources += "# {}:".format(node.name)
        self.sources.extend(self.make_stage_source(iteration_order, regions))

    def visit_StencilImplementation(self, node: gt_ir.StencilImplementation):
        # Splitters declarations
        self.sources.empty_line()
        self.sources.append("# K splitters")
        self.sources.append(
            "{} = [{}]".format(self.splitters_name, ", ".join(self.k_splitters_value))
        )

        # Temporary field declarations
        self.param_names = set(
            info.name for info in node.api_signature if info.name in node.parameters
        )
        self.io_field_names = set(info.name for info in node.api_signature) - self.param_names
        self.temp_field_names = set(node.fields.keys()) - self.io_field_names

        if len(self.temp_field_names) > 0:
            self.sources.empty_line()
            self.sources.append("# Allocation of temporary fields")
            for name in self.temp_field_names:
                field = node.fields[name]
                self.sources.extend(
                    self.make_temporary_field(
                        field.name, field.data_type, node.fields_extents[field.name]
                    )
                )
            self.sources.empty_line()

        # Constants
        # self.constants = {}
        # self.sources.append("# Constants")
        # if len(node.constants) > 0:
        #     for name, decl in node.constants.items():
        #         src_name = self.state["constants"][name] = gt_utils.slugify(
        #             name, valid_symbols="", invalid_marker="_"
        #         )
        #         self.sources.append("{} = {}".format(src_name, decl.init.value))
        #     self.sources.empty_line()

        # Stages
        self.sources.append("# Computations")
        for multi_stage in node.multi_stages:
            for group in multi_stage.groups:
                for stage in group.stages:
                    self.visit(stage, iteration_order=multi_stage.iteration_order)
                    self.sources.append("")<|MERGE_RESOLUTION|>--- conflicted
+++ resolved
@@ -179,11 +179,7 @@
 
     def visit_NativeFuncCall(self, node: gt_ir.NativeFuncCall):
         call = self.NATIVE_FUNC_TO_PYTHON[node.func]
-<<<<<<< HEAD
-        args = ",".join([self.visit(arg) for arg in node.args])
-=======
         args = ",".join(self.visit(arg) for arg in node.args)
->>>>>>> 3cdf8d08
         return f"{call}({args})"
 
     def visit_TernaryOpExpr(self, node: gt_ir.TernaryOpExpr):
@@ -246,10 +242,7 @@
     def visit_ApplyBlock(self, node: gt_ir.ApplyBlock):
         interval_definition = self.visit(node.interval)
         self.block_info.interval = interval_definition
-<<<<<<< HEAD
-=======
         self.block_info.parallel_interval = node.parallel_interval
->>>>>>> 3cdf8d08
         self.block_info.symbols = node.local_symbols
         body_sources = self.visit(node.body)
 

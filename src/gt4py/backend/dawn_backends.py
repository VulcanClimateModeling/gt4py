--- conflicted
+++ resolved
@@ -211,13 +211,9 @@
             [self.visit(arg) for arg in node.args],
         )
 
-<<<<<<< HEAD
-    def visit_BlockStmt(self, node: gt_ir.BlockStmt, *, make_block=True, **kwargs):
-=======
     def visit_BlockStmt(
         self, node: gt_ir.BlockStmt, *, make_block: bool = True, **kwargs: Any
     ) -> SIR.BlockStmt:
->>>>>>> 3cdf8d08
         stmts = [self.visit(stmt) for stmt in node.stmts if not isinstance(stmt, gt_ir.FieldDecl)]
         if make_block:
             stmts = sir_utils.make_block_stmt(stmts)

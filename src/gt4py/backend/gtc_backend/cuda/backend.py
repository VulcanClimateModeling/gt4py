# -*- coding: utf-8 -*-
#
# GT4Py - GridTools4Py - GridTools for Python
#
# Copyright (c) 2014-2021, ETH Zurich
# All rights reserved.
#
# This file is part the GT4Py project and the GridTools framework.
# GT4Py is free software: you can redistribute it and/or modify it under
# the terms of the GNU General Public License as published by the
# Free Software Foundation, either version 3 of the License, or any later
# version. See the LICENSE.txt file at the top-level directory of this
# distribution for a copy of the license or check <https://www.gnu.org/licenses/>.
#
# SPDX-License-Identifier: GPL-3.0-or-later

from typing import TYPE_CHECKING, Any, Dict, Optional, Tuple, Type

from eve import codegen
from gt4py import backend as gt_backend
from gt4py import gt_src_manager
from gt4py.backend import BaseGTBackend, CLIBackendMixin
from gt4py.backend.gt_backends import (
    GTCUDAPyModuleGenerator,
    cuda_is_compatible_layout,
    cuda_is_compatible_type,
    make_cuda_layout_map,
)
from gt4py.backend.gtc_backend.common import bindings_main_template, pybuffer_to_sid
from gt4py.backend.gtc_backend.defir_to_gtir import DefIRToGTIR
from gtc import gtir_to_oir
from gtc.common import DataType
from gtc.cuir import cuir, cuir_codegen, extent_analysis, kernel_fusion, oir_to_cuir
<<<<<<< HEAD
from gtc.passes.gtir_dtype_resolver import resolve_dtype
from gtc.passes.gtir_prune_unused_parameters import prune_unused_parameters
from gtc.passes.gtir_upcaster import upcast
from gtc.passes.oir_optimizations.caches import (
    FillFlushToLocalKCaches,
    IJCacheDetection,
    KCacheDetection,
    PruneKCacheFills,
    PruneKCacheFlushes,
)
from gtc.passes.oir_optimizations.horizontal_execution_merging import GreedyMerging, OnTheFlyMerging
from gtc.passes.oir_optimizations.inlining import MaskInlining
from gtc.passes.oir_optimizations.mask_stmt_merging import MaskStmtMerging
from gtc.passes.oir_optimizations.temporaries import (
    LocalTemporariesToScalars,
    WriteBeforeReadTemporariesToScalars,
)
from gtc.passes.oir_optimizations.vertical_loop_merging import AdjacentLoopMerging
=======
from gtc.passes.gtir_pipeline import GtirPipeline
from gtc.passes.oir_optimizations.horizontal_execution_merging import GreedyMerging
from gtc.passes.oir_optimizations.pruning import NoFieldAccessPruning
from gtc.passes.oir_pipeline import OirPipeline
>>>>>>> ed7b81d7


if TYPE_CHECKING:
    from gt4py.stencil_object import StencilObject


class GTCCudaExtGenerator:
    def __init__(self, class_name, module_name, backend):
        self.class_name = class_name
        self.module_name = module_name
        self.backend = backend

    def __call__(self, definition_ir) -> Dict[str, Dict[str, str]]:
        gtir = GtirPipeline(DefIRToGTIR.apply(definition_ir)).full()
        oir = OirPipeline(gtir_to_oir.GTIRToOIR().visit(gtir)).full(
            skip=[GreedyMerging().visit, NoFieldAccessPruning().visit]
        )
        cuir = oir_to_cuir.OIRToCUIR().visit(oir)
        cuir = kernel_fusion.FuseKernels().visit(cuir)
        cuir = extent_analysis.ComputeExtents().visit(cuir)
        cuir = extent_analysis.CacheExtents().visit(cuir)
<<<<<<< HEAD
        implementation = cuir_codegen.CUIRCodegen.apply(cuir, **self.options.backend_opts)
        bindings = GTCCudaBindingsCodegen.apply(cuir, module_name=self.module_name)
=======
        implementation = cuir_codegen.CUIRCodegen.apply(cuir)
        bindings = GTCCudaBindingsCodegen.apply(
            cuir, module_name=self.module_name, backend=self.backend
        )
>>>>>>> ed7b81d7
        return {
            "computation": {"computation.hpp": implementation},
            "bindings": {"bindings.cu": bindings},
        }

<<<<<<< HEAD
    def _optimize_oir(self, oir):
        oir = GreedyMerging().visit(oir)
        oir = AdjacentLoopMerging().visit(oir)
        oir = LocalTemporariesToScalars().visit(oir)
        oir = WriteBeforeReadTemporariesToScalars().visit(oir)
        oir = OnTheFlyMerging().visit(oir)
        oir = MaskStmtMerging().visit(oir)
        oir = MaskInlining().visit(oir)
        oir = IJCacheDetection().visit(oir)
        oir = KCacheDetection().visit(oir)
        oir = PruneKCacheFills().visit(oir)
        oir = PruneKCacheFlushes().visit(oir)
        oir = FillFlushToLocalKCaches().visit(oir)
        return oir

=======
>>>>>>> ed7b81d7

class GTCCudaBindingsCodegen(codegen.TemplatedGenerator):
    def __init__(self, backend):
        self.backend = backend
        self._unique_index: int = 0

    def unique_index(self) -> int:
        self._unique_index += 1
        return self._unique_index

    def visit_DataType(self, dtype: DataType, **kwargs):
        return cuir_codegen.CUIRCodegen().visit_DataType(dtype)

    def visit_FieldDecl(self, node: cuir.FieldDecl, **kwargs):
        if "external_arg" in kwargs:
            domain_ndim = node.dimensions.count(True)
            data_ndim = len(node.data_dims)
            sid_ndim = domain_ndim + data_ndim
            if kwargs["external_arg"]:
                return "py::buffer {name}, std::array<gt::uint_t,{sid_ndim}> {name}_origin".format(
                    name=node.name,
                    sid_ndim=sid_ndim,
                )
            else:
                return pybuffer_to_sid(
                    name=node.name,
                    ctype=self.visit(node.dtype),
                    domain_dim_flags=node.dimensions,
                    data_ndim=len(node.data_dims),
                    stride_kind_index=self.unique_index(),
                    backend=self.backend,
                )
<<<<<<< HEAD
                sid_def = "gt::sid::shift_sid_origin({sid_def}, {name}_origin)".format(
                    sid_def=sid_def,
                    name=node.name,
                )
                if domain_ndim != 3:
                    gt_dims = [
                        f"gt::stencil::dim::{dim}"
                        for dim in gtc_utils.dimension_flags_to_names(node.dimensions)
                    ]
                    if data_ndim:
                        gt_dims += [
                            f"gt::integral_constant<int, {3 + dim}>" for dim in range(data_ndim)
                        ]
                    sid_def = "gt::sid::rename_numbered_dimensions<{gt_dims}>({sid_def})".format(
                        gt_dims=", ".join(gt_dims), sid_def=sid_def
                    )

                return sid_def
=======
>>>>>>> ed7b81d7

    def visit_ScalarDecl(self, node: cuir.ScalarDecl, **kwargs):
        if "external_arg" in kwargs:
            if kwargs["external_arg"]:
                return "{dtype} {name}".format(name=node.name, dtype=self.visit(node.dtype))
            else:
                return "gridtools::stencil::make_global_parameter({name})".format(name=node.name)

    def visit_Program(self, node: cuir.Program, **kwargs):
        assert "module_name" in kwargs
        entry_params = self.visit(node.params, external_arg=True, **kwargs)
        sid_params = self.visit(node.params, external_arg=False, **kwargs)
        return self.generic_visit(
            node,
            entry_params=entry_params,
            sid_params=sid_params,
            **kwargs,
        )

    Program = bindings_main_template()

    @classmethod
    def apply(cls, root, *, module_name="stencil", backend, **kwargs) -> str:
        generated_code = cls(backend).visit(root, module_name=module_name, **kwargs)
        formatted_code = codegen.format_source("cpp", generated_code, style="LLVM")
        return formatted_code


@gt_backend.register
class GTCCudaBackend(BaseGTBackend, CLIBackendMixin):
    """CUDA backend using gtc."""

    name = "gtc:cuda"
    options = BaseGTBackend.GT_BACKEND_OPTS
    languages = {"computation": "cuda", "bindings": ["python"]}
    options = {**BaseGTBackend.GT_BACKEND_OPTS, "device_sync": {"versioning": True, "type": bool}}
    storage_info = {
        "alignment": 32,
        "device": "gpu",
        "layout_map": make_cuda_layout_map,
        "is_compatible_layout": cuda_is_compatible_layout,
        "is_compatible_type": cuda_is_compatible_type,
    }
    PYEXT_GENERATOR_CLASS = GTCCudaExtGenerator  # type: ignore
    MODULE_GENERATOR_CLASS = GTCUDAPyModuleGenerator
    GT_BACKEND_T = "gpu"

    def generate_extension(self, **kwargs: Any) -> Tuple[str, str]:
        return self.make_extension(gt_version=2, ir=self.builder.definition_ir, uses_cuda=True)

    def generate(self) -> Type["StencilObject"]:
        self.check_options(self.builder.options)

        # Generate the Python binary extension (checking if GridTools sources are installed)
        if not gt_src_manager.has_gt_sources(2) and not gt_src_manager.install_gt_sources(2):
            raise RuntimeError("Missing GridTools sources.")

        pyext_module_name: Optional[str]
        pyext_file_path: Optional[str]

        # TODO(havogt) add bypass if computation has no effect
        pyext_module_name, pyext_file_path = self.generate_extension()

        # Generate and return the Python wrapper class
        return self.make_module(
            pyext_module_name=pyext_module_name,
            pyext_file_path=pyext_file_path,
        )<|MERGE_RESOLUTION|>--- conflicted
+++ resolved
@@ -31,31 +31,10 @@
 from gtc import gtir_to_oir
 from gtc.common import DataType
 from gtc.cuir import cuir, cuir_codegen, extent_analysis, kernel_fusion, oir_to_cuir
-<<<<<<< HEAD
-from gtc.passes.gtir_dtype_resolver import resolve_dtype
-from gtc.passes.gtir_prune_unused_parameters import prune_unused_parameters
-from gtc.passes.gtir_upcaster import upcast
-from gtc.passes.oir_optimizations.caches import (
-    FillFlushToLocalKCaches,
-    IJCacheDetection,
-    KCacheDetection,
-    PruneKCacheFills,
-    PruneKCacheFlushes,
-)
+from gtc.passes.gtir_pipeline import GtirPipeline
 from gtc.passes.oir_optimizations.horizontal_execution_merging import GreedyMerging, OnTheFlyMerging
-from gtc.passes.oir_optimizations.inlining import MaskInlining
-from gtc.passes.oir_optimizations.mask_stmt_merging import MaskStmtMerging
-from gtc.passes.oir_optimizations.temporaries import (
-    LocalTemporariesToScalars,
-    WriteBeforeReadTemporariesToScalars,
-)
-from gtc.passes.oir_optimizations.vertical_loop_merging import AdjacentLoopMerging
-=======
-from gtc.passes.gtir_pipeline import GtirPipeline
-from gtc.passes.oir_optimizations.horizontal_execution_merging import GreedyMerging
 from gtc.passes.oir_optimizations.pruning import NoFieldAccessPruning
 from gtc.passes.oir_pipeline import OirPipeline
->>>>>>> ed7b81d7
 
 
 if TYPE_CHECKING:
@@ -77,38 +56,15 @@
         cuir = kernel_fusion.FuseKernels().visit(cuir)
         cuir = extent_analysis.ComputeExtents().visit(cuir)
         cuir = extent_analysis.CacheExtents().visit(cuir)
-<<<<<<< HEAD
-        implementation = cuir_codegen.CUIRCodegen.apply(cuir, **self.options.backend_opts)
-        bindings = GTCCudaBindingsCodegen.apply(cuir, module_name=self.module_name)
-=======
         implementation = cuir_codegen.CUIRCodegen.apply(cuir)
         bindings = GTCCudaBindingsCodegen.apply(
             cuir, module_name=self.module_name, backend=self.backend
         )
->>>>>>> ed7b81d7
         return {
             "computation": {"computation.hpp": implementation},
             "bindings": {"bindings.cu": bindings},
         }
 
-<<<<<<< HEAD
-    def _optimize_oir(self, oir):
-        oir = GreedyMerging().visit(oir)
-        oir = AdjacentLoopMerging().visit(oir)
-        oir = LocalTemporariesToScalars().visit(oir)
-        oir = WriteBeforeReadTemporariesToScalars().visit(oir)
-        oir = OnTheFlyMerging().visit(oir)
-        oir = MaskStmtMerging().visit(oir)
-        oir = MaskInlining().visit(oir)
-        oir = IJCacheDetection().visit(oir)
-        oir = KCacheDetection().visit(oir)
-        oir = PruneKCacheFills().visit(oir)
-        oir = PruneKCacheFlushes().visit(oir)
-        oir = FillFlushToLocalKCaches().visit(oir)
-        return oir
-
-=======
->>>>>>> ed7b81d7
 
 class GTCCudaBindingsCodegen(codegen.TemplatedGenerator):
     def __init__(self, backend):
@@ -141,27 +97,6 @@
                     stride_kind_index=self.unique_index(),
                     backend=self.backend,
                 )
-<<<<<<< HEAD
-                sid_def = "gt::sid::shift_sid_origin({sid_def}, {name}_origin)".format(
-                    sid_def=sid_def,
-                    name=node.name,
-                )
-                if domain_ndim != 3:
-                    gt_dims = [
-                        f"gt::stencil::dim::{dim}"
-                        for dim in gtc_utils.dimension_flags_to_names(node.dimensions)
-                    ]
-                    if data_ndim:
-                        gt_dims += [
-                            f"gt::integral_constant<int, {3 + dim}>" for dim in range(data_ndim)
-                        ]
-                    sid_def = "gt::sid::rename_numbered_dimensions<{gt_dims}>({sid_def})".format(
-                        gt_dims=", ".join(gt_dims), sid_def=sid_def
-                    )
-
-                return sid_def
-=======
->>>>>>> ed7b81d7
 
     def visit_ScalarDecl(self, node: cuir.ScalarDecl, **kwargs):
         if "external_arg" in kwargs:

# -*- coding: utf-8 -*-
#
# GT4Py - GridTools4Py - GridTools for Python
#
# Copyright (c) 2014-2019, ETH Zurich
# All rights reserved.
#
# This file is part the GT4Py project and the GridTools framework.
# GT4Py is free software: you can redistribute it and/or modify it under
# the terms of the GNU General Public License as published by the
# Free Software Foundation, either version 3 of the License, or any later
# version. See the LICENSE.txt file at the top-level directory of this
# distribution for a copy of the license or check <https://www.gnu.org/licenses/>.
#
# SPDX-License-Identifier: GPL-3.0-or-later

from typing import Any, Dict, List, Optional, Set, Union, cast

import eve
from gt4py.ir import IRNodeVisitor
from gt4py.ir.nodes import (
    ArgumentInfo,
    Assign,
    AxisBound,
    AxisInterval,
    BinaryOperator,
    BinOpExpr,
    BlockStmt,
    Builtin,
    BuiltinLiteral,
    Cast,
    ComputationBlock,
    Domain,
    FieldDecl,
    FieldRef,
    HorizontalIf,
    If,
    IterationOrder,
    LevelMarker,
    NativeFuncCall,
    NativeFunction,
    ScalarLiteral,
    StencilDefinition,
    TernaryOpExpr,
    UnaryOperator,
    UnaryOpExpr,
    VarDecl,
    VarRef,
    While,
)
from gtc import common, gtir
from gtc.common import ExprKind


class CheckHorizontalRegionAccesses(eve.NodeVisitor):
    """Ensure that FieldAccess nodes in HorizontalRegions access up-to-date memory."""

    def visit_VerticalLoop(self, node: gtir.VerticalLoop) -> None:
        self.visit(node.body, fields_set=set())

    def visit_HorizontalRegion(self, node: gtir.HorizontalRegion, *, fields_set: Set[str]) -> None:
        self.visit(node.block, fields_set=fields_set, inside_region=True)

    def visit_ParAssignStmt(
        self, node: gtir.FieldAccess, *, fields_set: Set[str], **kwargs
    ) -> None:
        self.visit(node.right, fields_set=fields_set, **kwargs)
        fields_set.add(node.left.name)

    def visit_FieldAccess(
        self,
        node: gtir.FieldAccess,
        *,
        fields_set: Set[str],
        inside_region: bool = False,
    ) -> None:
<<<<<<< HEAD
        if inside_region and not node.offset.is_zero() and node.name in fields_set:
            # This access will potentially read memory that has not been updated yet
            raise ValueError(f"Race condition detected on read of {node.name}")
=======
        zero_horizontal_offset = node.offset.i == 0 and node.offset.j == 0
        if inside_region and not zero_horizontal_offset and node.name in fields_set:
            # This access will potentially read memory that has not been updated yet
            raise ValueError(f"Race condition detected on read of {node.name}")


def transform_offset(offset: Dict[str, int]) -> gtir.CartesianOffset:
    i = offset["I"] if "I" in offset else 0
    j = offset["J"] if "J" in offset else 0
    k = offset["K"] if "K" in offset else 0
    return gtir.CartesianOffset(i=i, j=j, k=k)
>>>>>>> 52a0881a


class DefIRToGTIR(IRNodeVisitor):

    GT4PY_ITERATIONORDER_TO_GTIR_LOOPORDER = {
        IterationOrder.BACKWARD: common.LoopOrder.BACKWARD,
        IterationOrder.PARALLEL: common.LoopOrder.PARALLEL,
        IterationOrder.FORWARD: common.LoopOrder.FORWARD,
    }

    GT4PY_LEVELMARKER_TO_GTIR_LEVELMARKER = {
        LevelMarker.START: common.LevelMarker.START,
        LevelMarker.END: common.LevelMarker.END,
    }

    GT4PY_OP_TO_GTIR_OP = {
        # arithmetic
        BinaryOperator.ADD: common.ArithmeticOperator.ADD,
        BinaryOperator.SUB: common.ArithmeticOperator.SUB,
        BinaryOperator.MUL: common.ArithmeticOperator.MUL,
        BinaryOperator.DIV: common.ArithmeticOperator.DIV,
        # logical
        BinaryOperator.AND: common.LogicalOperator.AND,
        BinaryOperator.OR: common.LogicalOperator.OR,
        # comparison
        BinaryOperator.EQ: common.ComparisonOperator.EQ,
        BinaryOperator.NE: common.ComparisonOperator.NE,
        BinaryOperator.LT: common.ComparisonOperator.LT,
        BinaryOperator.LE: common.ComparisonOperator.LE,
        BinaryOperator.GT: common.ComparisonOperator.GT,
        BinaryOperator.GE: common.ComparisonOperator.GE,
    }

    GT4PY_UNARYOP_TO_GTIR = {
        UnaryOperator.POS: common.UnaryOperator.POS,
        UnaryOperator.NEG: common.UnaryOperator.NEG,
        UnaryOperator.NOT: common.UnaryOperator.NOT,
    }

    GT4PY_NATIVE_FUNC_TO_GTIR = {
        NativeFunction.ABS: common.NativeFunction.ABS,
        NativeFunction.MIN: common.NativeFunction.MIN,
        NativeFunction.MAX: common.NativeFunction.MAX,
        NativeFunction.MOD: common.NativeFunction.MOD,
        NativeFunction.SIN: common.NativeFunction.SIN,
        NativeFunction.COS: common.NativeFunction.COS,
        NativeFunction.TAN: common.NativeFunction.TAN,
        NativeFunction.ARCSIN: common.NativeFunction.ARCSIN,
        NativeFunction.ARCCOS: common.NativeFunction.ARCCOS,
        NativeFunction.ARCTAN: common.NativeFunction.ARCTAN,
        NativeFunction.SQRT: common.NativeFunction.SQRT,
        NativeFunction.EXP: common.NativeFunction.EXP,
        NativeFunction.LOG: common.NativeFunction.LOG,
        NativeFunction.ISFINITE: common.NativeFunction.ISFINITE,
        NativeFunction.ISINF: common.NativeFunction.ISINF,
        NativeFunction.ISNAN: common.NativeFunction.ISNAN,
        NativeFunction.FLOOR: common.NativeFunction.FLOOR,
        NativeFunction.CEIL: common.NativeFunction.CEIL,
        NativeFunction.TRUNC: common.NativeFunction.TRUNC,
    }

    GT4PY_BUILTIN_TO_GTIR = {
        Builtin.TRUE: common.BuiltInLiteral.TRUE,
        Builtin.FALSE: common.BuiltInLiteral.FALSE,
    }

    @classmethod
    def apply(cls, root, **kwargs: Any):
        stencil = cls().visit(root)
        CheckHorizontalRegionAccesses().visit(stencil)
        return stencil

    def __init__(self):
        self._field_params = {}
        self._scalar_params = {}

    def visit_StencilDefinition(self, node: StencilDefinition) -> gtir.Stencil:
        self._field_params = {f.name: self.visit(f) for f in node.api_fields}
        self._scalar_params = {p.name: self.visit(p) for p in node.parameters}
        vertical_loops = [self.visit(c) for c in node.computations if c.body.stmts]
        return gtir.Stencil(
            name=node.name.split(".")[
                -1
            ],  # TODO probably definition IR should not contain '.' in the name
            params=[
                self.visit(f, all_params={**self._field_params, **self._scalar_params})
                for f in node.api_signature
            ],
            vertical_loops=vertical_loops,
        )

    def visit_ArgumentInfo(
        self, node: ArgumentInfo, all_params: Dict[str, Union[gtir.Decl]]
    ) -> Union[gtir.Decl]:
        return all_params[node.name]

    def visit_ComputationBlock(self, node: ComputationBlock) -> gtir.VerticalLoop:
        stmts = []
        temporaries = []
        for s in node.body.stmts:
            # FieldDecl or VarDecls in the body are temporaries
            if isinstance(s, FieldDecl) or isinstance(s, VarDecl):
                dtype = common.DataType(int(s.data_type.value))
                if dtype == common.DataType.DEFAULT:
                    # TODO this will be a frontend choice later
                    # in non-GTC parts, this is set in the backend
                    dtype = cast(
                        common.DataType, common.DataType.FLOAT64
                    )  # see https://github.com/GridTools/gtc/issues/100
                temporaries.append(
                    gtir.FieldDecl(
                        name=s.name,
                        dtype=dtype,
                        dimensions=(True, True, True),
                    )
                )
            else:
                stmts.append(self.visit(s))
        start, end = self.visit(node.interval)
        interval = gtir.Interval(start=start, end=end)
        return gtir.VerticalLoop(
            interval=interval,
            loop_order=self.GT4PY_ITERATIONORDER_TO_GTIR_LOOPORDER[node.iteration_order],
            body=stmts,
            temporaries=temporaries,
        )

    def visit_BlockStmt(self, node: BlockStmt, **kwargs: Any) -> List[gtir.Stmt]:
        return [self.visit(s, **kwargs) for s in node.stmts]

    def visit_HorizontalIf(self, node: HorizontalIf) -> gtir.HorizontalRegion:
        def make_bound_or_level(bound: AxisBound, level) -> Optional[common.AxisBound]:
            LARGE_NUM = 10000
            if (level == LevelMarker.START and bound.offset < -LARGE_NUM) or (
                level == LevelMarker.END and bound.offset > LARGE_NUM
            ):
                return None
            else:
                return common.AxisBound(
                    level=self.GT4PY_LEVELMARKER_TO_GTIR_LEVELMARKER[bound.level],
                    offset=bound.offset,
                )

        axes = {}
        for axis in Domain.LatLonGrid().parallel_axes:
            interval = node.intervals[axis.name]
            axes[axis.name.lower()] = common.HorizontalInterval(
                start=make_bound_or_level(interval.start, LevelMarker.START),
                end=make_bound_or_level(interval.end, LevelMarker.END),
            )

        mask = gtir.HorizontalMask(**axes)
        return gtir.HorizontalRegion(
            mask=mask,
            block=gtir.BlockStmt(body=self.visit(node.body)),
        )

    def visit_Assign(self, node: Assign, **kwargs: Any) -> gtir.ParAssignStmt:
        assert isinstance(node.target, FieldRef) or isinstance(node.target, VarRef)
        return gtir.ParAssignStmt(left=self.visit(node.target), right=self.visit(node.value))

    def visit_ScalarLiteral(self, node: ScalarLiteral) -> gtir.Literal:
        return gtir.Literal(value=str(node.value), dtype=common.DataType(node.data_type.value))

    def visit_UnaryOpExpr(self, node: UnaryOpExpr) -> gtir.UnaryOp:
        return gtir.UnaryOp(op=self.GT4PY_UNARYOP_TO_GTIR[node.op], expr=self.visit(node.arg))

    def visit_BinOpExpr(self, node: BinOpExpr) -> Union[gtir.BinaryOp, gtir.NativeFuncCall]:
        if node.op in (BinaryOperator.POW, BinaryOperator.MOD):
            return gtir.NativeFuncCall(
                func=common.NativeFunction[node.op.name],
                args=[self.visit(node.lhs), self.visit(node.rhs)],
            )
        return gtir.BinaryOp(
            left=self.visit(node.lhs),
            right=self.visit(node.rhs),
            op=self.GT4PY_OP_TO_GTIR_OP[node.op],
        )

    def visit_TernaryOpExpr(self, node: TernaryOpExpr) -> gtir.TernaryOp:
        return gtir.TernaryOp(
            cond=self.visit(node.condition),
            true_expr=self.visit(node.then_expr),
            false_expr=self.visit(node.else_expr),
        )

    def visit_BuiltinLiteral(self, node: BuiltinLiteral) -> gtir.Literal:  # type: ignore[return]
        # currently deals only with boolean literals
        if node.value in self.GT4PY_BUILTIN_TO_GTIR.keys():
            return gtir.Literal(
                value=self.GT4PY_BUILTIN_TO_GTIR[node.value], dtype=common.DataType.BOOL
            )
        raise NotImplementedError(f"BuiltIn.{node.value} not implemented in lowering")

    def visit_Cast(self, node: Cast) -> gtir.Cast:
        return gtir.Cast(dtype=common.DataType(node.data_type.value), expr=self.visit(node.expr))

    def visit_NativeFuncCall(self, node: NativeFuncCall) -> gtir.NativeFuncCall:
        return gtir.NativeFuncCall(
            func=self.GT4PY_NATIVE_FUNC_TO_GTIR[node.func],
            args=[self.visit(arg) for arg in node.args],
        )

    def visit_FieldRef(self, node: FieldRef) -> gtir.FieldAccess:
        return gtir.FieldAccess(
            name=node.name,
            offset=self._transform_offset(node.offset),
            data_index=[
                index if isinstance(index, int) else self.visit(index) for index in node.data_index
            ],
            dtype=self._field_params[node.name].dtype if node.name in self._field_params else None,
        )

<<<<<<< HEAD
    def visit_If(self, node: If, **kwargs: Any) -> Union[gtir.FieldIfStmt, gtir.ScalarIfStmt]:
=======
    def visit_If(self, node: If, **kwargs: Any):
>>>>>>> 52a0881a
        cond = self.visit(node.condition)
        if cond.kind == ExprKind.FIELD:
            return gtir.FieldIfStmt(
                cond=cond,
                true_branch=gtir.BlockStmt(body=self.visit(node.main_body, **kwargs)),
                false_branch=gtir.BlockStmt(body=self.visit(node.else_body, **kwargs))
                if node.else_body
                else None,
            )
        else:
            return gtir.ScalarIfStmt(
                cond=cond,
                true_branch=gtir.BlockStmt(body=self.visit(node.main_body, **kwargs)),
                false_branch=gtir.BlockStmt(body=self.visit(node.else_body, **kwargs))
                if node.else_body
                else None,
            )

<<<<<<< HEAD
    def visit_While(self, node: While) -> gtir.While:
        return gtir.While(
            cond=self.visit(node.condition),
            body=self.visit(node.body),
        )

    def visit_VarRef(self, node: VarRef, **kwargs: Any) -> Union[gtir.ScalarAccess, gtir.FieldAccess]:
=======
    def visit_VarRef(self, node: VarRef, **kwargs: Any):
>>>>>>> 52a0881a
        # TODO(havogt) seems wrong, but check the DefinitionIR for
        # test_code_generation.py::test_generation_cpu[native_functions,
        # there we have a FieldAccess on a VarDecl
        # Probably the frontend needs to be fixed.
        if node.name in self._scalar_params:
            return gtir.ScalarAccess(name=node.name)
        else:
            return gtir.FieldAccess(name=node.name, offset=gtir.CartesianOffset.zero())

    def visit_AxisInterval(self, node: AxisInterval):
        return self.visit(node.start), self.visit(node.end)

    def visit_AxisBound(self, node: AxisBound):
        # TODO(havogt) add support VarRef
        return gtir.AxisBound(
            level=self.GT4PY_LEVELMARKER_TO_GTIR_LEVELMARKER[node.level], offset=node.offset
        )

    def visit_FieldDecl(self, node: FieldDecl):
        dimension_names = ["I", "J", "K"]
        dimensions = [dim in node.axes for dim in dimension_names]
        # datatype conversion works via same ID
        return gtir.FieldDecl(
            name=node.name,
            dtype=common.DataType(int(node.data_type.value)),
            dimensions=dimensions,
            data_dims=node.data_dims,
        )

    def visit_VarDecl(self, node: VarDecl):
        # datatype conversion works via same ID
        return gtir.ScalarDecl(name=node.name, dtype=common.DataType(int(node.data_type.value)))

    def _transform_offset(self, offset: Dict[str, int]) -> gtir.CartesianOffset:
        i = offset["I"] if "I" in offset else 0
        j = offset["J"] if "J" in offset else 0
        k = offset["K"] if "K" in offset else 0
        if isinstance(k, int):
            return gtir.CartesianOffset(i=i, j=j, k=k)
        return gtir.VariableOffset(i=i, j=j, k=self.visit(k))<|MERGE_RESOLUTION|>--- conflicted
+++ resolved
@@ -74,23 +74,10 @@
         fields_set: Set[str],
         inside_region: bool = False,
     ) -> None:
-<<<<<<< HEAD
-        if inside_region and not node.offset.is_zero() and node.name in fields_set:
-            # This access will potentially read memory that has not been updated yet
-            raise ValueError(f"Race condition detected on read of {node.name}")
-=======
         zero_horizontal_offset = node.offset.i == 0 and node.offset.j == 0
         if inside_region and not zero_horizontal_offset and node.name in fields_set:
             # This access will potentially read memory that has not been updated yet
             raise ValueError(f"Race condition detected on read of {node.name}")
-
-
-def transform_offset(offset: Dict[str, int]) -> gtir.CartesianOffset:
-    i = offset["I"] if "I" in offset else 0
-    j = offset["J"] if "J" in offset else 0
-    k = offset["K"] if "K" in offset else 0
-    return gtir.CartesianOffset(i=i, j=j, k=k)
->>>>>>> 52a0881a
 
 
 class DefIRToGTIR(IRNodeVisitor):
@@ -304,11 +291,7 @@
             dtype=self._field_params[node.name].dtype if node.name in self._field_params else None,
         )
 
-<<<<<<< HEAD
     def visit_If(self, node: If, **kwargs: Any) -> Union[gtir.FieldIfStmt, gtir.ScalarIfStmt]:
-=======
-    def visit_If(self, node: If, **kwargs: Any):
->>>>>>> 52a0881a
         cond = self.visit(node.condition)
         if cond.kind == ExprKind.FIELD:
             return gtir.FieldIfStmt(
@@ -327,7 +310,6 @@
                 else None,
             )
 
-<<<<<<< HEAD
     def visit_While(self, node: While) -> gtir.While:
         return gtir.While(
             cond=self.visit(node.condition),
@@ -335,9 +317,6 @@
         )
 
     def visit_VarRef(self, node: VarRef, **kwargs: Any) -> Union[gtir.ScalarAccess, gtir.FieldAccess]:
-=======
-    def visit_VarRef(self, node: VarRef, **kwargs: Any):
->>>>>>> 52a0881a
         # TODO(havogt) seems wrong, but check the DefinitionIR for
         # test_code_generation.py::test_generation_cpu[native_functions,
         # there we have a FieldAccess on a VarDecl

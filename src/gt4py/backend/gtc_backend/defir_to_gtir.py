# -*- coding: utf-8 -*-
#
# GT4Py - GridTools4Py - GridTools for Python
#
# Copyright (c) 2014-2019, ETH Zurich
# All rights reserved.
#
# This file is part the GT4Py project and the GridTools framework.
# GT4Py is free software: you can redistribute it and/or modify it under
# the terms of the GNU General Public License as published by the
# Free Software Foundation, either version 3 of the License, or any later
# version. See the LICENSE.txt file at the top-level directory of this
# distribution for a copy of the license or check <https://www.gnu.org/licenses/>.
#
# SPDX-License-Identifier: GPL-3.0-or-later

from typing import Any, Dict, List, Union, cast

import eve
from gt4py.ir import IRNodeVisitor
from gt4py.ir.nodes import (
    ArgumentInfo,
    Assign,
    AxisBound,
    AxisInterval,
    BinaryOperator,
    BinOpExpr,
    BlockStmt,
    Builtin,
    BuiltinLiteral,
    Cast,
    ComputationBlock,
    Domain,
    FieldDecl,
    FieldRef,
    HorizontalIf,
    If,
    IterationOrder,
    LevelMarker,
    NativeFuncCall,
    NativeFunction,
    ScalarLiteral,
    StencilDefinition,
    TernaryOpExpr,
    UnaryOperator,
    UnaryOpExpr,
    VarDecl,
    VarRef,
    While,
)
from gtc import common, gtir
from gtc.common import ExprKind


<<<<<<< HEAD
=======
class CheckHorizontalRegionAccesses(eve.NodeVisitor):
    """Ensure that FieldAccess nodes in HorizontalRegions reference only API parameters.

    TODO(johannd): Move this to a frontend check if still needed later.
    """

    def visit_Stencil(self, node: gtir.Stencil) -> None:
        self.param_names = [decl.name for decl in node.params]
        self.visit(node.vertical_loops)

    def visit_HorizontalRegion(self, node: gtir.HorizontalRegion) -> None:
        fields_accessed = (
            node.block.iter_tree().if_isinstance(gtir.FieldAccess).getattr("name").to_set()
        )
        if any(name not in self.param_names for name in fields_accessed):
            raise ValueError("Cannot reference non-API field in HorizontalRegion")


def transform_offset(offset: Dict[str, int]) -> gtir.CartesianOffset:
    i = offset["I"] if "I" in offset else 0
    j = offset["J"] if "J" in offset else 0
    k = offset["K"] if "K" in offset else 0
    return gtir.CartesianOffset(i=i, j=j, k=k)


>>>>>>> faac4249
class DefIRToGTIR(IRNodeVisitor):

    GT4PY_ITERATIONORDER_TO_GTIR_LOOPORDER = {
        IterationOrder.BACKWARD: common.LoopOrder.BACKWARD,
        IterationOrder.PARALLEL: common.LoopOrder.PARALLEL,
        IterationOrder.FORWARD: common.LoopOrder.FORWARD,
    }

    GT4PY_LEVELMARKER_TO_GTIR_LEVELMARKER = {
        LevelMarker.START: common.LevelMarker.START,
        LevelMarker.END: common.LevelMarker.END,
    }

    GT4PY_OP_TO_GTIR_OP = {
        # arithmetic
        BinaryOperator.ADD: common.ArithmeticOperator.ADD,
        BinaryOperator.SUB: common.ArithmeticOperator.SUB,
        BinaryOperator.MUL: common.ArithmeticOperator.MUL,
        BinaryOperator.DIV: common.ArithmeticOperator.DIV,
        # logical
        BinaryOperator.AND: common.LogicalOperator.AND,
        BinaryOperator.OR: common.LogicalOperator.OR,
        # comparison
        BinaryOperator.EQ: common.ComparisonOperator.EQ,
        BinaryOperator.NE: common.ComparisonOperator.NE,
        BinaryOperator.LT: common.ComparisonOperator.LT,
        BinaryOperator.LE: common.ComparisonOperator.LE,
        BinaryOperator.GT: common.ComparisonOperator.GT,
        BinaryOperator.GE: common.ComparisonOperator.GE,
    }

    GT4PY_UNARYOP_TO_GTIR = {
        UnaryOperator.POS: common.UnaryOperator.POS,
        UnaryOperator.NEG: common.UnaryOperator.NEG,
        UnaryOperator.NOT: common.UnaryOperator.NOT,
    }

    GT4PY_NATIVE_FUNC_TO_GTIR = {
        NativeFunction.ABS: common.NativeFunction.ABS,
        NativeFunction.MIN: common.NativeFunction.MIN,
        NativeFunction.MAX: common.NativeFunction.MAX,
        NativeFunction.MOD: common.NativeFunction.MOD,
        NativeFunction.SIN: common.NativeFunction.SIN,
        NativeFunction.COS: common.NativeFunction.COS,
        NativeFunction.TAN: common.NativeFunction.TAN,
        NativeFunction.ARCSIN: common.NativeFunction.ARCSIN,
        NativeFunction.ARCCOS: common.NativeFunction.ARCCOS,
        NativeFunction.ARCTAN: common.NativeFunction.ARCTAN,
        NativeFunction.SQRT: common.NativeFunction.SQRT,
        NativeFunction.EXP: common.NativeFunction.EXP,
        NativeFunction.LOG: common.NativeFunction.LOG,
        NativeFunction.ISFINITE: common.NativeFunction.ISFINITE,
        NativeFunction.ISINF: common.NativeFunction.ISINF,
        NativeFunction.ISNAN: common.NativeFunction.ISNAN,
        NativeFunction.FLOOR: common.NativeFunction.FLOOR,
        NativeFunction.CEIL: common.NativeFunction.CEIL,
        NativeFunction.TRUNC: common.NativeFunction.TRUNC,
    }

    GT4PY_BUILTIN_TO_GTIR = {
        Builtin.TRUE: common.BuiltInLiteral.TRUE,
        Builtin.FALSE: common.BuiltInLiteral.FALSE,
    }

    @classmethod
    def apply(cls, root, **kwargs: Any):
        stencil = cls().visit(root)
        CheckHorizontalRegionAccesses().visit(stencil)
        return stencil

    def __init__(self):
        self._field_params = {}
        self._scalar_params = {}

    def visit_StencilDefinition(self, node: StencilDefinition) -> gtir.Stencil:
        self._field_params = {f.name: self.visit(f) for f in node.api_fields}
        self._scalar_params = {p.name: self.visit(p) for p in node.parameters}
        vertical_loops = [self.visit(c) for c in node.computations if c.body.stmts]
        return gtir.Stencil(
            name=node.name.split(".")[
                -1
            ],  # TODO probably definition IR should not contain '.' in the name
            params=[
                self.visit(f, all_params={**self._field_params, **self._scalar_params})
                for f in node.api_signature
            ],
            vertical_loops=vertical_loops,
        )

    def visit_ArgumentInfo(
        self, node: ArgumentInfo, all_params: Dict[str, Union[gtir.Decl]]
    ) -> Union[gtir.Decl]:
        return all_params[node.name]

    def visit_ComputationBlock(self, node: ComputationBlock) -> gtir.VerticalLoop:
        stmts = []
        temporaries = []
        for s in node.body.stmts:
            # FieldDecl or VarDecls in the body are temporaries
            if isinstance(s, FieldDecl) or isinstance(s, VarDecl):
                dtype = common.DataType(int(s.data_type.value))
                if dtype == common.DataType.DEFAULT:
                    # TODO this will be a frontend choice later
                    # in non-GTC parts, this is set in the backend
                    dtype = cast(
                        common.DataType, common.DataType.FLOAT64
                    )  # see https://github.com/GridTools/gtc/issues/100
                temporaries.append(
                    gtir.FieldDecl(
                        name=s.name,
                        dtype=dtype,
                        dimensions=(True, True, True),
                    )
                )
            else:
                stmts.append(self.visit(s))
        start, end = self.visit(node.interval)
        interval = gtir.Interval(start=start, end=end)
        return gtir.VerticalLoop(
            interval=interval,
            loop_order=self.GT4PY_ITERATIONORDER_TO_GTIR_LOOPORDER[node.iteration_order],
            body=stmts,
            temporaries=temporaries,
        )

    def visit_BlockStmt(self, node: BlockStmt, **kwargs: Any) -> List[gtir.Stmt]:
        return [self.visit(s, **kwargs) for s in node.stmts]

    def visit_HorizontalIf(self, node: HorizontalIf) -> gtir.HorizontalRegion:
        LARGE_NUM = 10000
        axes = {}
        for axis in Domain.LatLonGrid().parallel_axes:
            interval = node.intervals[axis.name]

            bound = interval.start
            if bound.offset < -LARGE_NUM:
                start_bound = common.LevelMarker.START
            else:
                start_bound = common.AxisBound(
                    level=self.GT4PY_LEVELMARKER_TO_GTIR_LEVELMARKER[bound.level],
                    offset=bound.offset,
                )

            bound = interval.end
            if bound.offset > LARGE_NUM:
                end_bound = common.LevelMarker.END
            else:
                end_bound = common.AxisBound(
                    level=self.GT4PY_LEVELMARKER_TO_GTIR_LEVELMARKER[bound.level],
                    offset=bound.offset,
                )

            axes[axis.name.lower()] = common.HorizontalInterval(start=start_bound, end=end_bound)

        mask = gtir.HorizontalMask(**axes)
        return gtir.HorizontalRegion(
            mask=mask,
            block=gtir.BlockStmt(
                body=self.visit(node.body, serial_assignment=mask.is_single_index)
            ),
        )

    def visit_Assign(
        self, node: Assign, **kwargs: Any
    ) -> Union[gtir.ParAssignStmt, gtir.SerialAssignStmt]:
        assert isinstance(node.target, FieldRef) or isinstance(node.target, VarRef)
        if not kwargs.get("serial_assignment", False):
            Assign = gtir.ParAssignStmt
        else:
            Assign = gtir.SerialAssignStmt
        return Assign(left=self.visit(node.target), right=self.visit(node.value))

    def visit_ScalarLiteral(self, node: ScalarLiteral) -> gtir.Literal:
        return gtir.Literal(value=str(node.value), dtype=common.DataType(node.data_type.value))

    def visit_UnaryOpExpr(self, node: UnaryOpExpr) -> gtir.UnaryOp:
        return gtir.UnaryOp(op=self.GT4PY_UNARYOP_TO_GTIR[node.op], expr=self.visit(node.arg))

    def visit_BinOpExpr(self, node: BinOpExpr) -> Union[gtir.BinaryOp, gtir.NativeFuncCall]:
        if node.op in (BinaryOperator.POW, BinaryOperator.MOD):
            return gtir.NativeFuncCall(
                func=common.NativeFunction[node.op.name],
                args=[self.visit(node.lhs), self.visit(node.rhs)],
            )
        return gtir.BinaryOp(
            left=self.visit(node.lhs),
            right=self.visit(node.rhs),
            op=self.GT4PY_OP_TO_GTIR_OP[node.op],
        )

    def visit_TernaryOpExpr(self, node: TernaryOpExpr) -> gtir.TernaryOp:
        return gtir.TernaryOp(
            cond=self.visit(node.condition),
            true_expr=self.visit(node.then_expr),
            false_expr=self.visit(node.else_expr),
        )

    def visit_BuiltinLiteral(self, node: BuiltinLiteral) -> gtir.Literal:  # type: ignore[return]
        # currently deals only with boolean literals
        if node.value in self.GT4PY_BUILTIN_TO_GTIR.keys():
            return gtir.Literal(
                value=self.GT4PY_BUILTIN_TO_GTIR[node.value], dtype=common.DataType.BOOL
            )
        raise NotImplementedError(f"BuiltIn.{node.value} not implemented in lowering")

    def visit_Cast(self, node: Cast) -> gtir.Cast:
        return gtir.Cast(dtype=common.DataType(node.data_type.value), expr=self.visit(node.expr))

    def visit_NativeFuncCall(self, node: NativeFuncCall) -> gtir.NativeFuncCall:
        return gtir.NativeFuncCall(
            func=self.GT4PY_NATIVE_FUNC_TO_GTIR[node.func],
            args=[self.visit(arg) for arg in node.args],
        )

    def visit_FieldRef(self, node: FieldRef) -> gtir.FieldAccess:
        return gtir.FieldAccess(
            name=node.name,
            offset=self._transform_offset(node.offset),
            data_index=node.data_index,
            dtype=self._field_params[node.name].dtype if node.name in self._field_params else None,
        )

<<<<<<< HEAD
    def visit_If(self, node: If) -> Union[gtir.FieldIfStmt, gtir.ScalarIfStmt]:
=======
    def visit_If(self, node: If, **kwargs: Any):
>>>>>>> faac4249
        cond = self.visit(node.condition)
        if cond.kind == ExprKind.FIELD:
            return gtir.FieldIfStmt(
                cond=cond,
                true_branch=gtir.BlockStmt(body=self.visit(node.main_body, **kwargs)),
                false_branch=gtir.BlockStmt(body=self.visit(node.else_body, **kwargs))
                if node.else_body
                else None,
            )
        else:
            return gtir.ScalarIfStmt(
                cond=cond,
                true_branch=gtir.BlockStmt(body=self.visit(node.main_body, **kwargs)),
                false_branch=gtir.BlockStmt(body=self.visit(node.else_body, **kwargs))
                if node.else_body
                else None,
            )

<<<<<<< HEAD
    def visit_While(self, node: While) -> gtir.While:
        return gtir.While(
            cond=self.visit(node.condition),
            body=self.visit(node.body),
        )

    def visit_VarRef(self, node: VarRef) -> Union[gtir.ScalarAccess, gtir.FieldAccess]:
=======
    def visit_VarRef(self, node: VarRef, **kwargs: Any):
>>>>>>> faac4249
        # TODO(havogt) seems wrong, but check the DefinitionIR for
        # test_code_generation.py::test_generation_cpu[native_functions,
        # there we have a FieldAccess on a VarDecl
        # Probably the frontend needs to be fixed.
        if node.name in self._scalar_params:
            return gtir.ScalarAccess(name=node.name)
        else:
            return gtir.FieldAccess(name=node.name, offset=gtir.CartesianOffset.zero())

    def visit_AxisInterval(self, node: AxisInterval):
        return self.visit(node.start), self.visit(node.end)

    def visit_AxisBound(self, node: AxisBound):
        # TODO(havogt) add support VarRef
        return gtir.AxisBound(
            level=self.GT4PY_LEVELMARKER_TO_GTIR_LEVELMARKER[node.level], offset=node.offset
        )

    def visit_FieldDecl(self, node: FieldDecl):
        dimension_names = ["I", "J", "K"]
        dimensions = [dim in node.axes for dim in dimension_names]
        # datatype conversion works via same ID
        return gtir.FieldDecl(
            name=node.name,
            dtype=common.DataType(int(node.data_type.value)),
            dimensions=dimensions,
            data_dims=node.data_dims,
        )

    def visit_VarDecl(self, node: VarDecl):
        # datatype conversion works via same ID
        return gtir.ScalarDecl(name=node.name, dtype=common.DataType(int(node.data_type.value)))

    def _transform_offset(self, offset: Dict[str, int]) -> gtir.CartesianOffset:
        i = offset["I"] if "I" in offset else 0
        j = offset["J"] if "J" in offset else 0
        k = offset["K"] if "K" in offset else 0
        if isinstance(k, int):
            return gtir.CartesianOffset(i=i, j=j, k=k)
        return gtir.VariableOffset(i=i, j=j, k=self.visit(k))<|MERGE_RESOLUTION|>--- conflicted
+++ resolved
@@ -52,8 +52,6 @@
 from gtc.common import ExprKind
 
 
-<<<<<<< HEAD
-=======
 class CheckHorizontalRegionAccesses(eve.NodeVisitor):
     """Ensure that FieldAccess nodes in HorizontalRegions reference only API parameters.
 
@@ -72,14 +70,6 @@
             raise ValueError("Cannot reference non-API field in HorizontalRegion")
 
 
-def transform_offset(offset: Dict[str, int]) -> gtir.CartesianOffset:
-    i = offset["I"] if "I" in offset else 0
-    j = offset["J"] if "J" in offset else 0
-    k = offset["K"] if "K" in offset else 0
-    return gtir.CartesianOffset(i=i, j=j, k=k)
-
-
->>>>>>> faac4249
 class DefIRToGTIR(IRNodeVisitor):
 
     GT4PY_ITERATIONORDER_TO_GTIR_LOOPORDER = {
@@ -302,11 +292,7 @@
             dtype=self._field_params[node.name].dtype if node.name in self._field_params else None,
         )
 
-<<<<<<< HEAD
-    def visit_If(self, node: If) -> Union[gtir.FieldIfStmt, gtir.ScalarIfStmt]:
-=======
-    def visit_If(self, node: If, **kwargs: Any):
->>>>>>> faac4249
+    def visit_If(self, node: If, **kwargs: Any) -> Union[gtir.FieldIfStmt, gtir.ScalarIfStmt]:
         cond = self.visit(node.condition)
         if cond.kind == ExprKind.FIELD:
             return gtir.FieldIfStmt(
@@ -325,7 +311,6 @@
                 else None,
             )
 
-<<<<<<< HEAD
     def visit_While(self, node: While) -> gtir.While:
         return gtir.While(
             cond=self.visit(node.condition),
@@ -333,9 +318,6 @@
         )
 
     def visit_VarRef(self, node: VarRef) -> Union[gtir.ScalarAccess, gtir.FieldAccess]:
-=======
-    def visit_VarRef(self, node: VarRef, **kwargs: Any):
->>>>>>> faac4249
         # TODO(havogt) seems wrong, but check the DefinitionIR for
         # test_code_generation.py::test_generation_cpu[native_functions,
         # there we have a FieldAccess on a VarDecl

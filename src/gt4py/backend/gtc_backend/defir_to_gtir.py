--- conflicted
+++ resolved
@@ -121,16 +121,9 @@
         self._scalar_params = {}
 
     def visit_StencilDefinition(self, node: StencilDefinition) -> gtir.Stencil:
-<<<<<<< HEAD
         self._field_params = {f.name: self.visit(f) for f in node.api_fields}
         self._scalar_params = {p.name: self.visit(p) for p in node.parameters}
-        vertical_loops = [self.visit(c) for c in node.computations]
-=======
-        field_params = {f.name: self.visit(f) for f in node.api_fields}
-        scalar_params = {p.name: self.visit(p) for p in node.parameters}
-        self._scalar_params = scalar_params
         vertical_loops = [self.visit(c) for c in node.computations if c.body.stmts]
->>>>>>> 59361972
         return gtir.Stencil(
             name=node.name.split(".")[
                 -1

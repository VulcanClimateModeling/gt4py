# -*- coding: utf-8 -*-
#
# GT4Py - GridTools4Py - GridTools for Python
#
# Copyright (c) 2014-2021, ETH Zurich
# All rights reserved.
#
# This file is part the GT4Py project and the GridTools framework.
# GT4Py is free software: you can redistribute it and/or modify it under
# the terms of the GNU General Public License as published by the
# Free Software Foundation, either version 3 of the License, or any later
# version. See the LICENSE.txt file at the top-level directory of this
# distribution for a copy of the license or check <https://www.gnu.org/licenses/>.
#
# SPDX-License-Identifier: GPL-3.0-or-later

from typing import TYPE_CHECKING, Any, Dict, Optional, Tuple, Type

from eve import codegen
from gt4py import backend as gt_backend
from gt4py import gt_src_manager
from gt4py.backend import BaseGTBackend, CLIBackendMixin
from gt4py.backend.gt_backends import (
    GTCUDAPyModuleGenerator,
    cuda_is_compatible_layout,
    cuda_is_compatible_type,
    gtcpu_is_compatible_type,
    make_cuda_layout_map,
    make_mc_layout_map,
    make_x86_layout_map,
    mc_is_compatible_layout,
    x86_is_compatible_layout,
)
from gt4py.backend.gtc_backend.common import bindings_main_template, pybuffer_to_sid
from gt4py.backend.gtc_backend.defir_to_gtir import DefIRToGTIR
from gtc import gtir_to_oir
from gtc.common import DataType
from gtc.gtcpp import gtcpp, gtcpp_codegen, oir_to_gtcpp
from gtc.passes.gtir_pipeline import GtirPipeline
<<<<<<< HEAD
from gtc.passes.oir_optimizations.caches import (
    IJCacheDetection,
    KCacheDetection,
    PruneKCacheFills,
    PruneKCacheFlushes,
)
from gtc.passes.oir_optimizations.horizontal_execution_merging import GreedyMerging, OnTheFlyMerging
from gtc.passes.oir_optimizations.inlining import MaskInlining
from gtc.passes.oir_optimizations.mask_stmt_merging import MaskStmtMerging
from gtc.passes.oir_optimizations.pruning import NoFieldAccessPruning
from gtc.passes.oir_optimizations.temporaries import (
    LocalTemporariesToScalars,
    WriteBeforeReadTemporariesToScalars,
)
from gtc.passes.oir_optimizations.vertical_loop_merging import AdjacentLoopMerging
=======
from gtc.passes.oir_optimizations.caches import FillFlushToLocalKCaches
from gtc.passes.oir_optimizations.horizontal_execution_merging import GreedyMerging
from gtc.passes.oir_pipeline import OirPipeline
>>>>>>> ed7b81d7


if TYPE_CHECKING:
    from gt4py.stencil_object import StencilObject


class GTCGTExtGenerator:
    def __init__(self, class_name, module_name, backend):
        self.class_name = class_name
        self.module_name = module_name
        self.backend = backend

    def __call__(self, definition_ir) -> Dict[str, Dict[str, str]]:
        gtir = GtirPipeline(DefIRToGTIR.apply(definition_ir)).full()
        oir = OirPipeline(gtir_to_oir.GTIRToOIR().visit(gtir)).full(
            skip=[GreedyMerging().visit, FillFlushToLocalKCaches().visit]
        )
        gtcpp = oir_to_gtcpp.OIRToGTCpp().visit(oir)
        implementation = gtcpp_codegen.GTCppCodegen.apply(
            gtcpp, gt_backend_t=self.backend.GT_BACKEND_T
        )
        bindings = GTCppBindingsCodegen.apply(
            gtcpp, module_name=self.module_name, backend=self.backend
        )
        bindings_ext = ".cu" if self.backend.GT_BACKEND_T == "gpu" else ".cpp"
        return {
            "computation": {"computation.hpp": implementation},
            "bindings": {"bindings" + bindings_ext: bindings},
        }

<<<<<<< HEAD
    def _optimize_oir(self, oir):
        oir = GreedyMerging().visit(oir)
        oir = AdjacentLoopMerging().visit(oir)
        oir = LocalTemporariesToScalars().visit(oir)
        oir = WriteBeforeReadTemporariesToScalars().visit(oir)
        oir = OnTheFlyMerging().visit(oir)
        oir = MaskStmtMerging().visit(oir)
        oir = MaskInlining().visit(oir)
        oir = NoFieldAccessPruning().visit(oir)
        oir = IJCacheDetection().visit(oir)
        oir = KCacheDetection().visit(oir)
        oir = PruneKCacheFills().visit(oir)
        oir = PruneKCacheFlushes().visit(oir)
        return oir

=======
>>>>>>> ed7b81d7

class GTCppBindingsCodegen(codegen.TemplatedGenerator):
    def __init__(self):
        self._unique_index: int = 0

    def unique_index(self) -> int:
        self._unique_index += 1
        return self._unique_index

    def visit_DataType(self, dtype: DataType, **kwargs):
        return gtcpp_codegen.GTCppCodegen().visit_DataType(dtype)

    def visit_FieldDecl(self, node: gtcpp.FieldDecl, **kwargs):
        backend = kwargs["backend"]
        if "external_arg" in kwargs:
            domain_ndim = node.dimensions.count(True)
            data_ndim = len(node.data_dims)
            sid_ndim = domain_ndim + data_ndim
            if kwargs["external_arg"]:
                return "py::buffer {name}, std::array<gt::uint_t,{sid_ndim}> {name}_origin".format(
                    name=node.name,
                    sid_ndim=sid_ndim,
                )
            else:
                return pybuffer_to_sid(
                    name=node.name,
                    ctype=self.visit(node.dtype),
                    domain_dim_flags=node.dimensions,
                    data_ndim=len(node.data_dims),
                    stride_kind_index=self.unique_index(),
                    backend=backend,
                )
<<<<<<< HEAD
                sid_def = "gt::sid::shift_sid_origin({sid_def}, {name}_origin)".format(
                    sid_def=sid_def,
                    name=node.name,
                )
                if domain_ndim != 3:
                    gt_dims = [
                        f"gt::stencil::dim::{dim}"
                        for dim in gtc_utils.dimension_flags_to_names(node.dimensions)
                    ]
                    if data_ndim:
                        gt_dims += [
                            f"gt::integral_constant<int, {3 + dim}>" for dim in range(data_ndim)
                        ]
                    sid_def = "gt::sid::rename_numbered_dimensions<{gt_dims}>({sid_def})".format(
                        gt_dims=", ".join(gt_dims), sid_def=sid_def
                    )

                return sid_def
=======
>>>>>>> ed7b81d7

    def visit_GlobalParamDecl(self, node: gtcpp.GlobalParamDecl, **kwargs):
        if "external_arg" in kwargs:
            if kwargs["external_arg"]:
                return "{dtype} {name}".format(name=node.name, dtype=self.visit(node.dtype))
            else:
                return "gridtools::stencil::make_global_parameter({name})".format(name=node.name)

    def visit_Program(self, node: gtcpp.Program, **kwargs):
        assert "module_name" in kwargs
        entry_params = self.visit(node.parameters, external_arg=True, **kwargs)
        sid_params = self.visit(node.parameters, external_arg=False, **kwargs)
        return self.generic_visit(
            node,
            entry_params=entry_params,
            sid_params=sid_params,
            **kwargs,
        )

    Program = bindings_main_template()

    @classmethod
    def apply(cls, root, *, module_name="stencil", **kwargs) -> str:
        generated_code = cls().visit(root, module_name=module_name, **kwargs)
        formatted_code = codegen.format_source("cpp", generated_code, style="LLVM")
        return formatted_code


class GTCGTBaseBackend(BaseGTBackend, CLIBackendMixin):
    options = BaseGTBackend.GT_BACKEND_OPTS
    PYEXT_GENERATOR_CLASS = GTCGTExtGenerator  # type: ignore
    USE_LEGACY_TOOLCHAIN = False

    def _generate_extension(self, uses_cuda: bool) -> Tuple[str, str]:
        return self.make_extension(gt_version=2, ir=self.builder.definition_ir, uses_cuda=uses_cuda)

    def generate(self) -> Type["StencilObject"]:
        self.check_options(self.builder.options)

        # Generate the Python binary extension (checking if GridTools sources are installed)
        if not gt_src_manager.has_gt_sources(2) and not gt_src_manager.install_gt_sources(2):
            raise RuntimeError("Missing GridTools sources.")

        pyext_module_name: Optional[str]
        pyext_file_path: Optional[str]

        # TODO(havogt) add bypass if computation has no effect
        pyext_module_name, pyext_file_path = self.generate_extension()

        # Generate and return the Python wrapper class
        return self.make_module(
            pyext_module_name=pyext_module_name,
            pyext_file_path=pyext_file_path,
        )


@gt_backend.register
class GTCGTCpuIfirstBackend(GTCGTBaseBackend):
    """GridTools python backend using gtc."""

    name = "gtc:gt:cpu_ifirst"
    GT_BACKEND_T = "cpu_ifirst"
    languages = {"computation": "c++", "bindings": ["python"]}
    storage_info = {
        "alignment": 8,
        "device": "cpu",
        "layout_map": make_mc_layout_map,
        "is_compatible_layout": mc_is_compatible_layout,
        "is_compatible_type": gtcpu_is_compatible_type,
    }

    def generate_extension(self, **kwargs: Any) -> Tuple[str, str]:
        return super()._generate_extension(uses_cuda=False)


@gt_backend.register
class GTCGTCpuKfirstBackend(GTCGTBaseBackend):
    """GridTools python backend using gtc."""

    name = "gtc:gt:cpu_kfirst"
    GT_BACKEND_T = "cpu_kfirst"
    languages = {"computation": "c++", "bindings": ["python"]}
    storage_info = {
        "alignment": 1,
        "device": "cpu",
        "layout_map": make_x86_layout_map,
        "is_compatible_layout": x86_is_compatible_layout,
        "is_compatible_type": gtcpu_is_compatible_type,
    }

    def generate_extension(self, **kwargs: Any) -> Tuple[str, str]:
        return super()._generate_extension(uses_cuda=False)


@gt_backend.register
class GTCGTGpuBackend(GTCGTBaseBackend):
    """GridTools python backend using gtc."""

    MODULE_GENERATOR_CLASS = GTCUDAPyModuleGenerator
    name = "gtc:gt:gpu"
    GT_BACKEND_T = "gpu"
    languages = {"computation": "cuda", "bindings": ["python"]}
    options = {**BaseGTBackend.GT_BACKEND_OPTS, "device_sync": {"versioning": True, "type": bool}}
    storage_info = {
        "alignment": 32,
        "device": "gpu",
        "layout_map": make_cuda_layout_map,
        "is_compatible_layout": cuda_is_compatible_layout,
        "is_compatible_type": cuda_is_compatible_type,
    }

    def generate_extension(self, **kwargs: Any) -> Tuple[str, str]:
        return super()._generate_extension(uses_cuda=True)<|MERGE_RESOLUTION|>--- conflicted
+++ resolved
@@ -37,27 +37,9 @@
 from gtc.common import DataType
 from gtc.gtcpp import gtcpp, gtcpp_codegen, oir_to_gtcpp
 from gtc.passes.gtir_pipeline import GtirPipeline
-<<<<<<< HEAD
-from gtc.passes.oir_optimizations.caches import (
-    IJCacheDetection,
-    KCacheDetection,
-    PruneKCacheFills,
-    PruneKCacheFlushes,
-)
-from gtc.passes.oir_optimizations.horizontal_execution_merging import GreedyMerging, OnTheFlyMerging
-from gtc.passes.oir_optimizations.inlining import MaskInlining
-from gtc.passes.oir_optimizations.mask_stmt_merging import MaskStmtMerging
-from gtc.passes.oir_optimizations.pruning import NoFieldAccessPruning
-from gtc.passes.oir_optimizations.temporaries import (
-    LocalTemporariesToScalars,
-    WriteBeforeReadTemporariesToScalars,
-)
-from gtc.passes.oir_optimizations.vertical_loop_merging import AdjacentLoopMerging
-=======
 from gtc.passes.oir_optimizations.caches import FillFlushToLocalKCaches
 from gtc.passes.oir_optimizations.horizontal_execution_merging import GreedyMerging
 from gtc.passes.oir_pipeline import OirPipeline
->>>>>>> ed7b81d7
 
 
 if TYPE_CHECKING:
@@ -88,24 +70,6 @@
             "bindings": {"bindings" + bindings_ext: bindings},
         }
 
-<<<<<<< HEAD
-    def _optimize_oir(self, oir):
-        oir = GreedyMerging().visit(oir)
-        oir = AdjacentLoopMerging().visit(oir)
-        oir = LocalTemporariesToScalars().visit(oir)
-        oir = WriteBeforeReadTemporariesToScalars().visit(oir)
-        oir = OnTheFlyMerging().visit(oir)
-        oir = MaskStmtMerging().visit(oir)
-        oir = MaskInlining().visit(oir)
-        oir = NoFieldAccessPruning().visit(oir)
-        oir = IJCacheDetection().visit(oir)
-        oir = KCacheDetection().visit(oir)
-        oir = PruneKCacheFills().visit(oir)
-        oir = PruneKCacheFlushes().visit(oir)
-        return oir
-
-=======
->>>>>>> ed7b81d7
 
 class GTCppBindingsCodegen(codegen.TemplatedGenerator):
     def __init__(self):
@@ -138,27 +102,6 @@
                     stride_kind_index=self.unique_index(),
                     backend=backend,
                 )
-<<<<<<< HEAD
-                sid_def = "gt::sid::shift_sid_origin({sid_def}, {name}_origin)".format(
-                    sid_def=sid_def,
-                    name=node.name,
-                )
-                if domain_ndim != 3:
-                    gt_dims = [
-                        f"gt::stencil::dim::{dim}"
-                        for dim in gtc_utils.dimension_flags_to_names(node.dimensions)
-                    ]
-                    if data_ndim:
-                        gt_dims += [
-                            f"gt::integral_constant<int, {3 + dim}>" for dim in range(data_ndim)
-                        ]
-                    sid_def = "gt::sid::rename_numbered_dimensions<{gt_dims}>({sid_def})".format(
-                        gt_dims=", ".join(gt_dims), sid_def=sid_def
-                    )
-
-                return sid_def
-=======
->>>>>>> ed7b81d7
 
     def visit_GlobalParamDecl(self, node: gtcpp.GlobalParamDecl, **kwargs):
         if "external_arg" in kwargs:

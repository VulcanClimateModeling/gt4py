{#

 # GT4Py - GridTools4Py - GridTools for Python
 #
 # Copyright (c) 2014-2019, ETH Zurich
 # All rights reserved.
 #
 # This file is part the GT4Py project and the GridTools framework.
 # GT4Py is free software: you can redistribute it and/or modify it under
 # the terms of the GNU General Public License as published by the
 # Free Software Foundation, either version 3 of the License, or any later
 # version. See the LICENSE.txt file at the top-level directory of this
 # distribution for a copy of the license or check <https://www.gnu.org/licenses/>.
 #
 # SPDX-License-Identifier: GPL-3.0-or-later

 ---- Template variables ----

    - arg_fields: [{ "name": str, "dtype": str, "axes": str, "layout_id": int }]
    - constants: { name:str : str }
    - gt_backend: str
    - halo_sizes: [int]
    - k_axis: { "n_intervals": int, "offset_limit": int}
    - max_ndim: int
    - multi_stages: [{ "exec": str, "steps": [[str]]]
    - parameters: [{ "name": str, "dtype": str }]
    - stage_functors: {
        name:str : {
            "args": [
                {
                    "name": str
                    "access_type": str
                    "extent": [int] | None
                }
            ]
            "regions": [
                {
                    "interval_start": (level:int, offset:int),
                    "interval_end": (level:int, offset:int),
                    "body": str
                }
            ]
        }
    }
    - stencil_unique_name: str
    - tmp_fields: [{ "name": str, "dtype": str, "axes": str }]
    - used_axes: [{ "name": str, "selector": str }]
#}

{%- if gt_backend == "cuda" %}
#define GT_USE_GPU
{%- endif %}

#include "computation.hpp"

#include <gridtools/stencil_composition/stencil_composition.hpp>

#include <array>
#include <cassert>
#include <stdexcept>
{%- if gt_backend != "cuda" %}
#include <cmath>
{%- endif %}

namespace {{ stencil_unique_name }} {

namespace {

// Backend
using backend_t = gt::backend::{{ gt_backend }};

// Axis
static constexpr gt::uint_t level_offset_limit = {{ k_axis.offset_limit }};

using axis_t =
    gridtools::axis<{{ k_axis.n_intervals }}, /* NIntervals */
                    gt::axis_config::offset_limit<level_offset_limit>>;

// These halo sizes are used to determine the sizes of the temporaries
static constexpr gt::uint_t halo_size_i = {{ halo_sizes[0] }};
static constexpr gt::uint_t halo_size_j = {{ halo_sizes[1] }};
static constexpr gt::uint_t halo_size_k = {{ halo_sizes[2] }};

// Storage definitions
{%- for axes in used_axes %}
template <int Id>
{%- if axes.name == "ijk" %}
using storage_info_t =
    gt::storage_traits<backend_t>::storage_info_t<
        Id, 3,
{%- else %}
using storage_info_{{ axes.name }}_t =
    gt::storage_traits<backend_t>::special_storage_info_t<
        Id, gt::selector<{{ axes.selector }}>,
{%- endif %}
        gt::halo<0, 0, 0 /* not used */>>;
{%- endfor %}

{%- for axes in used_axes %}
template<typename T, int Id>
{%- if axes.name == "ijk" %}
using data_store_t =
    gt::storage_traits<backend_t>::data_store_t<T, storage_info_t<Id>>;
{%- else %}
using data_store_{{ axes.name }}_t =
    gt::storage_traits<backend_t>::data_store_t<T, storage_info_{{ axes.name }}_t<Id>>;
{%- endif %}
{%- endfor %}

// Placeholder definitions
{% set arg_counter = 0 -%}
{%- for field in arg_fields %}
using p_{{ field.name }} = gt::arg<{{ arg_counter + loop.index0 }}, data_store_t<{{ field.dtype }}, {{ field.layout_id }}>>;
{%- endfor %}
{% set arg_counter = arg_counter + arg_fields|length %}
{% for param in parameters %}
using p_{{ param.name }} = gt::arg<{{ arg_counter + loop.index0 }}, gt::global_parameter<{{ param.dtype }}>>;
{%- endfor %}
{% set arg_counter = arg_counter + parameters|length %}
{% if tmp_fields -%}
{%- for field in tmp_fields %}
using p_{{ field.name }} = gt::tmp_arg<{{ arg_counter + loop.index0 }}, data_store_t<{{ field.dtype }}, 0>>;
{%- endfor %}
{% set arg_counter = arg_counter + tmp_fields|length %}
{%- endif %}

// Computation
using computation_t =
    gt::computation<p_{{ (arg_fields|list + parameters|list)|map(attribute='name')|join(", p_")}}>;

// Constants
{% for name, value in constants.items() %}
static constexpr auto {{ name }} = {{ value }};
{%- endfor %}

// Functors
{% for name, stage in stage_functors.items() %}
struct {{ name }}_func {
    {%- for arg in stage.args %}
    using {{ arg.name }} = gt::{{ arg.access_type }}_accessor<{{ loop.index0 }}
                {%- if arg.extent is not none %}, gt::extent<{{ arg.extent|join(", ")}}>{% endif -%}>;
    {%- endfor %}

    using param_list = gt::make_param_list<{{ stage.args|map(attribute='name')|join(", ")}} >;

    {% for region in stage.regions %}
    template <typename Evaluation>
{%- if gt_backend == "cuda" %}
    GT_FUNCTION_DEVICE static void apply(Evaluation eval,
{%- else %}
    GT_FUNCTION static void apply(Evaluation eval,
{%- endif %}
                                  gt::interval<gt::level<{{ region.interval_start|join(", ") }}, level_offset_limit>,
                                               gt::level<{{ region.interval_end|join(", ") }}, level_offset_limit>>)
    {
{%- filter indent(width=8) %}
{{ region.body }}

{%- endfilter %}
    }
    {%- endfor %}
};
{% endfor %}

// Grids and halos
gt::halo_descriptor make_halo_descriptor(gt::uint_t compute_domain_shape) {
    return {0, 0, 0, compute_domain_shape - 1,
            compute_domain_shape};
}

auto make_grid(const std::array<gt::uint_t, 3>& compute_domain_shape) {
    return gt::make_grid(make_halo_descriptor(compute_domain_shape[0]),
                         make_halo_descriptor(compute_domain_shape[1]),
                         axis_t(compute_domain_shape[2]));
}

<<<<<<< HEAD
{% if tmp_fields -%}
// Placeholder definitions
{%- for field in tmp_fields %}
{%- if field.axes == "ijk" %}
using p_{{ field.name }} = gt::tmp_arg<{{ loop.index0 }}, data_store_t<{{ field.dtype }}, 0>>;
{%- else %}
using p_{{ field.name }} = gt::tmp_arg<{{ loop.index0 }}, data_store_{{ field.axes }}_t<{{ field.dtype }}, 0>>;
{%- endif %}
{%- endfor %}
{%- endif %}

=======
>>>>>>> 4655ea35

template<typename T, int Id>
data_store_t<T, Id> make_data_store(const BufferInfo& bi,
                                    const std::array<gt::uint_t, 3>& compute_domain_shape,
                                    const std::array<gt::uint_t, 3>& origin)
{
    if (bi.ndim != 3) {
        throw std::runtime_error("Wrong number of dimensions [" +
                                 std::to_string(bi.ndim) +
                                 " != " + std::to_string(3) + "]");
    }

    // ptr, dims and strides are "outer domain" (i.e., compute domain + halo
    // region). The halo region is only defined through `make_grid` (and
    // currently, in the storage info)
    gt::array<gt::uint_t, 3> dims{};
    gt::array<gt::uint_t, 3> strides{};
    T* ptr = static_cast<T*>(bi.ptr);
    for (int i = 0; i < 3; ++i) {
        strides[i] = bi.strides[i] / sizeof(T);
        ptr += strides[i] * origin[i];
        dims[i] = compute_domain_shape[i]+2*origin[i];
    }
    return data_store_t<T, Id>{storage_info_t<Id>{dims, strides}, ptr,
{%- if gt_backend == "cuda" %}
                           gt::ownership::external_gpu};
{%- else %}
                           gt::ownership::external_cpu};
{%- endif %}
}

}  // namespace


{% if parameters -%}
// Global parameters
{% for param in parameters -%}
gt::global_parameter<{{ param.dtype }}> {{ param.name }}_param = gt::make_global_parameter<backend_t>({{ param.dtype }}{});
{%- endfor %}
{%- endif %}


// Run actual computation
void run(const std::array<gt::uint_t, 3>& domain,
{%- set comma = joiner(", ") %}
{%- for field in arg_fields -%}
         {{- comma() }}
         const BufferInfo& bi_{{ field.name }} {{- comma() -}} const std::array<gt::uint_t, 3>& {{ field.name }}_origin
{%- endfor %}
{%- for param in parameters %}
         {{- comma() }}
         {{ param.dtype }} {{ param.name }}
{%- endfor %})
{
{#-
        // TODO the halo_size will not be compile-time anymore at a certain
        // point. Currently we just want the user to pass it to verify if he is
        // really doing what he intends to do. In fact, I think we don't care
        // that much about this, because we can calculate the halo size when we
        // create the computation. There is nothing we can gain when passing a
        // different halo size every time. This number will be internal anyway.
        //
        // Currently, we require that halo_sizes the same on both sides, i.e.,
        // halo_left == halo_right and halo_front == halo_back. This restriction
        // will disappear when the halo region is only controlled by the halo
        // descriptors. But again, this is only an internal requirement (with
        // very small limitations from user perspective).
        assert(halo_i == halo_size_i);
        assert(halo_j == halo_size_j);
        assert(halo_k == halo_size_k);
#}
    // Initialize data stores from input buffers
{%- for field in arg_fields %}
    auto ds_{{ field.name }} = make_data_store<{{ field.dtype }}, {{ field.layout_id }}>(bi_{{ field.name }}, domain, {{ field.name }}_origin);
{%- endfor %}

    // Update global parameters
{%- for param in parameters %}
    gt::update_global_parameter({{ param.name }}_param, {{ param.name }});
{%- endfor %}

    // Run computation and wait for the synchronization of the output stores
    computation_t gt_computation = gt::make_computation<backend_t>(
        make_grid(domain),

{%- set multi_comma = joiner(",") %}
{%- for multi in multi_stages %}
        {{- multi_comma() }}
        gt::make_multistage(gt::execute::{{ multi.exec }}(),
    {%- set step_comma = joiner(",") %}
    {%- for step in multi.steps %}
        {{- step_comma() }}
        {%- if step|length > 1 %}
            gt::make_independent(
            {%- set extra_indent=4 %}
        {%- else %}
            {%- set extra_indent=0 %}
        {%- endif %}
        {%- set stage_comma = joiner(",") -%}
        {%- for stage in step %}
            {%- filter indent(width=extra_indent) %}
            {{- stage_comma() }}
            gt::make_stage<{{ stage }}_func>(
                p_{{ stage_functors[stage].args|map(attribute="name")|join("(), p_")}}()
            )
            {%- endfilter %}
        {%- endfor %}
        {%- if step|length > 1 %}
            )
        {%- endif %}
    {%- endfor %}
        )
{%- endfor %}
    );

    gt_computation.run({%- set comma = joiner(", ") %}
{%- for field in arg_fields -%}
                     {{ comma() }}p_{{ field.name }}()=ds_{{ field.name }}
{%- endfor %}
{%- for param in parameters -%}
                     {{ comma() }}p_{{ param.name }}()={{ param.name }}_param
{%- endfor %});
        // computation_.sync_bound_data_stores();
}

}  // namespace {{ stencil_unique_name }}<|MERGE_RESOLUTION|>--- conflicted
+++ resolved
@@ -119,7 +119,11 @@
 {% set arg_counter = arg_counter + parameters|length %}
 {% if tmp_fields -%}
 {%- for field in tmp_fields %}
+{%- if field.axes == "ijk" %}
 using p_{{ field.name }} = gt::tmp_arg<{{ arg_counter + loop.index0 }}, data_store_t<{{ field.dtype }}, 0>>;
+{%- else %}
+using p_{{ field.name }} = gt::tmp_arg<{{ arg_counter + loop.index0 }}, data_store_{{ field.axes }}_t<{{ field.dtype }}, 0>>;
+{%- endif %}
 {%- endfor %}
 {% set arg_counter = arg_counter + tmp_fields|length %}
 {%- endif %}
@@ -174,20 +178,6 @@
                          axis_t(compute_domain_shape[2]));
 }
 
-<<<<<<< HEAD
-{% if tmp_fields -%}
-// Placeholder definitions
-{%- for field in tmp_fields %}
-{%- if field.axes == "ijk" %}
-using p_{{ field.name }} = gt::tmp_arg<{{ loop.index0 }}, data_store_t<{{ field.dtype }}, 0>>;
-{%- else %}
-using p_{{ field.name }} = gt::tmp_arg<{{ loop.index0 }}, data_store_{{ field.axes }}_t<{{ field.dtype }}, 0>>;
-{%- endif %}
-{%- endfor %}
-{%- endif %}
-
-=======
->>>>>>> 4655ea35
 
 template<typename T, int Id>
 data_store_t<T, Id> make_data_store(const BufferInfo& bi,

{#

 # GT4Py - GridTools4Py - GridTools for Python
 #
 # Copyright (c) 2014-2019, ETH Zurich
 # All rights reserved.
 #
 # This file is part the GT4Py project and the GridTools framework.
 # GT4Py is free software: you can redistribute it and/or modify it under
 # the terms of the GNU General Public License as published by the
 # Free Software Foundation, either version 3 of the License, or any later
 # version. See the LICENSE.txt file at the top-level directory of this
 # distribution for a copy of the license or check <https://www.gnu.org/licenses/>.
 #
 # SPDX-License-Identifier: GPL-3.0-or-later

 ---- Template variables ----

    - arg_fields: [{ "name": str, "dtype": str, "axes": str, "layout_id": int }]
    - constants: { name:str : str }
    - gt_backend: str
    - halo_sizes: [int]
    - k_axis: { "n_intervals": int, "offset_limit": int}
    - max_ndim: int
    - requires_positional: bool
    - multi_stages: [{ "exec": str, "steps": [[str]]]
    - parameters: [{ "name": str, "dtype": str }]
    - stage_functors: {
        name:str : {
            "args": [
                {
                    "name": str
                    "access_type": str
                    "extent": [int] | None
                }
            ]
            "regions": [
                {
                    "interval_start": (level:int, offset:int),
                    "interval_end": (level:int, offset:int),
                    "entry_conditional": str,
                    "body": str
                }
            ]
        }
    }
    - stencil_unique_name: str
    - tmp_fields: [{ "name": str, "dtype": str, "axes": str }]
    - used_axes: [{ "name": str, "selector": str }]
#}

{%- set axes_names = ["I", "J", "K"] -%}

{%- if gt_backend == "cuda" %}
#define GT_USE_GPU
{%- endif %}

#include "computation.hpp"

#include <gridtools/stencil_composition/stencil_composition.hpp>

#include <array>
#include <cassert>
#include <stdexcept>
{%- if gt_backend != "cuda" %}
#include <cmath>
{%- endif %}

namespace {{ stencil_unique_name }} {

namespace {

// Backend
using backend_t = gt::backend::{{ gt_backend }};

// Axis
static constexpr gt::uint_t level_offset_limit = {{ k_axis.offset_limit }};

using axis_t =
    gt::axis<{{ k_axis.n_intervals }}, /* NIntervals */
             gt::axis_config::offset_limit<level_offset_limit>>;

// These halo sizes are used to determine the sizes of the temporaries
static constexpr gt::uint_t halo_size_i = {{ halo_sizes[0] }};
static constexpr gt::uint_t halo_size_j = {{ halo_sizes[1] }};
static constexpr gt::uint_t halo_size_k = {{ halo_sizes[2] }};

// Storage definitions
{%- for axes in used_axes %}
template <int Id>
{%- if axes.name == "ijk" %}
using storage_info_t =
    gt::storage_traits<backend_t>::storage_info_t<
        Id, 3,
{%- else %}
using storage_info_{{ axes.name }}_t =
    gt::storage_traits<backend_t>::special_storage_info_t<
        Id, gt::selector<{{ axes.selector }}>,
{%- endif %}
        gt::halo<0, 0, 0 /* not used */>>;
{%- endfor %}

{%- for axes in used_axes %}
template<typename T, int Id>
{%- if axes.name == "ijk" %}
using data_store_t =
    gt::storage_traits<backend_t>::data_store_t<T, storage_info_t<Id>>;
{%- else %}
using data_store_{{ axes.name }}_t =
    gt::storage_traits<backend_t>::data_store_t<T, storage_info_{{ axes.name }}_t<Id>>;
{%- endif %}
{%- endfor %}

// Placeholder definitions
{% set arg_counter = 0 -%}
{%- for field in arg_fields %}
{%- if field.axes == "ijk" %}
using p_{{ field.name }} = gt::arg<{{ arg_counter + loop.index0 }}, data_store_t<{{ field.dtype }}, {{ field.layout_id }}>>;
{%- else %}
using p_{{ field.name }} = gt::arg<{{ arg_counter + loop.index0 }}, data_store_{{ field.axes }}_t<{{ field.dtype }}, {{ field.layout_id }}>>;
{%- endif %}
{%- endfor %}
{% set arg_counter = arg_counter + arg_fields|length %}
{% for param in parameters %}
using p_{{ param.name }} = gt::arg<{{ arg_counter + loop.index0 }}, gt::global_parameter<backend_t, {{ param.dtype }}>>;
{%- endfor %}
{% set arg_counter = arg_counter + parameters|length %}
{%- if requires_positional -%}
{% for axis_name in axes_names %}
using p_domain_size_{{ axis_name }} = gt::arg<{{ arg_counter + loop.index0 }}, gt::global_parameter<gt::uint_t>>;
{%- endfor %}
{% set arg_counter = arg_counter + axes_names|length %}
{%- endif -%}
{% if tmp_fields -%}
{%- for field in tmp_fields %}
{%- if field.axes == "ijk" %}
using p_{{ field.name }} = gt::tmp_arg<{{ arg_counter + loop.index0 }}, data_store_t<{{ field.dtype }}, 0>>;
{%- else %}
using p_{{ field.name }} = gt::tmp_arg<{{ arg_counter + loop.index0 }}, data_store_{{ field.axes }}_t<{{ field.dtype }}, 0>>;
{%- endif %}
{%- endfor %}
{% set arg_counter = arg_counter + tmp_fields|length %}
{%- endif %}

<<<<<<< HEAD
// Computation
using computation_t =
    gt::computation<p_{{ (arg_fields|list + parameters|list)|map(attribute='name')|join(", p_")}}>;
=======
>>>>>>> 093a55a3

// Constants
{% for name, value in constants.items() %}
static constexpr auto {{ name }} = {{ value }};
{%- endfor %}

// Functors
{% for name, stage in stage_functors.items() %}
struct {{ name }}_func {
    {%- for arg in stage.args %}
    using {{ arg.name }} = gt::{{ arg.access_type }}_accessor<{{ loop.index0 }}
                {%- if arg.extent is not none %}, gt::extent<{{ arg.extent|join(", ")}}>{% endif -%}>;
    {%- endfor %}

    using param_list = gt::make_param_list<{{ stage.args|map(attribute='name')|join(", ")}} >;

    {% for region in stage.regions %}
    template <typename Evaluation>
{%- if gt_backend == "cuda" %}
    GT_FUNCTION_DEVICE static void apply(Evaluation eval,
{%- else %}
    GT_FUNCTION static void apply(Evaluation eval,
{%- endif %}
                                  gt::interval<gt::level<{{ region.interval_start|join(", ") }}, level_offset_limit>,
                                               gt::level<{{ region.interval_end|join(", ") }}, level_offset_limit>>)
    {
{%- filter indent(width=8) %}
{%- if region.entry_conditional|length > 0 %}
if ({{ region.entry_conditional }}) {
{%- filter indent(width=4) %}
{{ region.body }}
{%- endfilter %}
}
{%- else %}
{{ region.body }}
{%- endif %}
{%- endfilter %}
    }
    {%- endfor %}
};
{% endfor %}

// Grids and halos
gt::halo_descriptor make_halo_descriptor(gt::uint_t compute_domain_shape) {
    return {0, 0, 0, compute_domain_shape - 1,
            compute_domain_shape};
}

auto make_grid(const std::array<gt::uint_t, 3>& compute_domain_shape) {
    return gt::make_grid(make_halo_descriptor(compute_domain_shape[0]),
                         make_halo_descriptor(compute_domain_shape[1]),
                         axis_t(compute_domain_shape[2]));
}


{%- for axes in used_axes %}
{%- if axes.name == "ijk" %}
template<typename T, int Id>
data_store_t<T, Id> make_data_store(const BufferInfo& bi,
                                    const std::array<gt::uint_t, 3>& compute_domain_shape,
                                    const std::array<gt::uint_t, 3>& origin) {
    if (bi.ndim != 3) {
        throw std::runtime_error("Wrong number of dimensions [" +
                                 std::to_string(bi.ndim) +
                                 " != " + std::to_string(3) + "]");
    }

    // ptr, dims and strides are "outer domain" (i.e., compute domain + halo
    // region). The halo region is only defined through `make_grid` (and
    // currently, in the storage info)
    gt::array<gt::uint_t, 3> dims{};
    gt::array<gt::uint_t, 3> strides{};
    T* ptr = static_cast<T*>(bi.ptr);
    for (int i = 0; i < 3; ++i) {
        strides[i] = bi.strides[i] / sizeof(T);
        ptr += strides[i] * origin[i];
        dims[i] = compute_domain_shape[i]+2*origin[i];
    }
    return data_store_t<T, Id>{storage_info_t<Id>{dims, strides}, ptr,
{%- if gt_backend == "cuda" %}
                           gt::ownership::external_gpu};
{%- else %}
                           gt::ownership::external_cpu};
{%- endif %}
}
{%- else %}
template<typename T, int Id>
data_store_{{ axes.name }}_t<T, Id> make_data_store_{{ axes.name }}(const BufferInfo& bi,
                                       const std::array<gt::uint_t, 3>& compute_domain_shape,
                                       const std::array<gt::uint_t, 3>& origin) {
    if (bi.ndim != 3) {
        throw std::runtime_error("Wrong number of dimensions [" +
                                 std::to_string(bi.ndim) +
                                 " != " + std::to_string(3) + "]");
    }
    gt::array<gt::uint_t, 3> dims{};
    gt::array<gt::uint_t, 3> strides{};
    T* ptr = static_cast<T*>(bi.ptr);
    for (int i = 0; i < 3; ++i) {
        strides[i] = bi.strides[i] / sizeof(T);
        ptr += strides[i] * origin[i];
        dims[i] = compute_domain_shape[i]+2*origin[i];
    }
    return data_store_{{ axes.name }}_t<T, Id>{storage_info_{{ axes.name }}_t<Id>{dims, strides}, ptr,
{%- if gt_backend == "cuda" %}
                              gt::ownership::external_gpu};
{%- else %}
                              gt::ownership::external_cpu};
{%- endif %}
}
{%- endif %}
{%- endfor %}

}  // namespace

<<<<<<< HEAD
{% if parameters -%}
// Global parameters
{% for param in parameters -%}
gt::global_parameter<{{ param.dtype }}> {{ param.name }}_param = gt::make_global_parameter<backend_t>({{ param.dtype }}{});
{%- endfor %}
{%- endif %}

=======
>>>>>>> 093a55a3

// Run actual computation
void run(const std::array<gt::uint_t, 3>& domain,
{%- set comma = joiner(", ") %}
{%- for field in arg_fields -%}
         {{- comma() }}
         const BufferInfo& bi_{{ field.name }} {{- comma() -}} const std::array<gt::uint_t, 3>& {{ field.name }}_origin
{%- endfor %}
{%- for param in parameters %}
         {{- comma() }}
         {{ param.dtype }} {{ param.name }}
{%- endfor %})
{
{#-
        // TODO the halo_size will not be compile-time anymore at a certain
        // point. Currently we just want the user to pass it to verify if he is
        // really doing what he intends to do. In fact, I think we don't care
        // that much about this, because we can calculate the halo size when we
        // create the computation. There is nothing we can gain when passing a
        // different halo size every time. This number will be internal anyway.
        //
        // Currently, we require that halo_sizes the same on both sides, i.e.,
        // halo_left == halo_right and halo_front == halo_back. This restriction
        // will disappear when the halo region is only controlled by the halo
        // descriptors. But again, this is only an internal requirement (with
        // very small limitations from user perspective).
        assert(halo_i == halo_size_i);
        assert(halo_j == halo_size_j);
        assert(halo_k == halo_size_k);
#}
    // Initialize data stores from input buffers
{%- for field in arg_fields %}
{%- if field.axes == "ijk" %}
    auto ds_{{ field.name }} = make_data_store<{{ field.dtype }}, {{ field.layout_id }}>(bi_{{ field.name }}, domain, {{ field.name }}_origin);
{%- else %}
    auto ds_{{ field.name }} = make_data_store_{{ field.axes }}<{{ field.dtype }}, {{ field.layout_id }}>(bi_{{ field.name }}, domain, {{ field.name }}_origin);
{%- endif %}
{%- endfor %}

    // Run computation and wait for the synchronization of the output stores
{%- if requires_positional %}
    auto gt_computation = gt::make_positional_computation<backend_t>(
{%- else %}
    auto gt_computation = gt::make_computation<backend_t>(
{%- endif %}
        make_grid(domain),
{%- for param in parameters %}
        p_{{ param.name }}() = gt::make_global_parameter<{{ param.dtype }}>({{ param.name }}),
{% endfor -%}
{%- if requires_positional -%}
{%- for axis_name in axes_names %}
        p_domain_size_{{ axis_name }}() = gt::make_global_parameter(domain[{{ loop.index0 }}]),
{%- endfor -%}
{%- endif -%}

{%- set multi_comma = joiner(",") %}
{%- for multi in multi_stages %}
        {{- multi_comma() }}
        gt::make_multistage(gt::execute::{{ multi.exec }}(),
    {%- set step_comma = joiner(",") %}
    {%- for step in multi.steps %}
        {{- step_comma() }}
        {%- if step|length > 1 %}
            gt::make_independent(
            {%- set extra_indent=4 %}
        {%- else %}
            {%- set extra_indent=0 %}
        {%- endif %}
        {%- set stage_comma = joiner(",") -%}
        {%- for stage in step %}
            {%- filter indent(width=extra_indent) %}
            {{- stage_comma() }}
            gt::make_stage<{{ stage }}_func>(
                p_{{ stage_functors[stage].args|map(attribute="name")|join("(), p_")}}()
            )
            {%- endfilter %}
        {%- endfor %}
        {%- if step|length > 1 %}
            )
        {%- endif %}
    {%- endfor %}
        )
{%- endfor %}
    );

    gt_computation.run({%- set comma = joiner(", ") %}
{%- for field in arg_fields -%}
                     {{ comma() }}p_{{ field.name }}()=ds_{{ field.name }}
{%- endfor %});
        // computation_.sync_bound_data_stores();
}

}  // namespace {{ stencil_unique_name }}<|MERGE_RESOLUTION|>--- conflicted
+++ resolved
@@ -142,12 +142,6 @@
 {% set arg_counter = arg_counter + tmp_fields|length %}
 {%- endif %}
 
-<<<<<<< HEAD
-// Computation
-using computation_t =
-    gt::computation<p_{{ (arg_fields|list + parameters|list)|map(attribute='name')|join(", p_")}}>;
-=======
->>>>>>> 093a55a3
 
 // Constants
 {% for name, value in constants.items() %}
@@ -263,16 +257,6 @@
 
 }  // namespace
 
-<<<<<<< HEAD
-{% if parameters -%}
-// Global parameters
-{% for param in parameters -%}
-gt::global_parameter<{{ param.dtype }}> {{ param.name }}_param = gt::make_global_parameter<backend_t>({{ param.dtype }}{});
-{%- endfor %}
-{%- endif %}
-
-=======
->>>>>>> 093a55a3
 
 // Run actual computation
 void run(const std::array<gt::uint_t, 3>& domain,

--- conflicted
+++ resolved
@@ -226,16 +226,9 @@
         intervals = kwargs.get("intervals", None)
         assert node.name in self.block_info.accessors
 
-<<<<<<< HEAD
-        is_parallel = self.block_info.iteration_order == gt_ir.IterationOrder.PARALLEL
-=======
         is_parallel = (
             not self.block_info.explicit_K_loop
         )  # self.block_info.iteration_order == gt_ir.IterationOrder.PARALLEL
-        extent = self.block_info.extent
-        lower_extent = list(extent.lower_indices)
-        upper_extent = list(extent.upper_indices)
->>>>>>> 7cd09465
         parallel_axes_names = [
             axis
             for axis in self.impl_node.fields[node.name].axes
@@ -407,9 +400,6 @@
 
         return source
 
-<<<<<<< HEAD
-    def _visit_branch_stmt(self, stmt: gt_ir.Statement, **kwargs) -> List[str]:
-=======
     def _visit_ForLoopBound(self, node: gt_ir.AxisBound, axis: int) -> str:
         if node.level == gt_ir.LevelMarker.START:
             return str(node.offset)
@@ -445,8 +435,7 @@
         assert node.axis == "K"
         return node.axis
 
-    def _visit_branch_stmt(self, stmt: gt_ir.Statement) -> List[str]:
->>>>>>> 7cd09465
+    def _visit_branch_stmt(self, stmt: gt_ir.Statement, **kwargs) -> List[str]:
         sources = []
         if isinstance(stmt, gt_ir.Assign):
             condition = "__condition_1"

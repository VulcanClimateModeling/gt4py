--- conflicted
+++ resolved
@@ -599,10 +599,7 @@
         ]
 
         requires_positional = len(tuple(gt_ir.filter_nodes_dfs(node, gt_ir.AxisIndex))) > 0
-<<<<<<< HEAD
-=======
         stage_extents = {}
->>>>>>> 162258c7
         stage_functors = {}
         for multi_stage in node.multi_stages:
             for group in multi_stage.groups:

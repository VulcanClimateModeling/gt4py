--- conflicted
+++ resolved
@@ -619,11 +619,8 @@
             if name not in node.unreferenced
         ]
 
-<<<<<<< HEAD
         stage_extents = {}
-=======
         requires_positional = len(tuple(gt_ir.iter_nodes_of_type(node, gt_ir.AxisPosition))) > 0
->>>>>>> a735673a
         stage_functors = {}
         for multi_stage in node.multi_stages:
             for group in multi_stage.groups:

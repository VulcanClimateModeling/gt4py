# -*- coding: utf-8 -*-
#
# GT4Py - GridTools4Py - GridTools for Python
#
# Copyright (c) 2014-2020, ETH Zurich
# All rights reserved.
#
# This file is part the GT4Py project and the GridTools framework.
# GT4Py is free software: you can redistribute it and/or modify it under
# the terms of the GNU General Public License as published by the
# Free Software Foundation, either version 3 of the License, or any later
# version. See the LICENSE.txt file at the top-level directory of this
# distribution for a copy of the license or check <https://www.gnu.org/licenses/>.
#
# SPDX-License-Identifier: GPL-3.0-or-later

import abc
import functools
import numbers
import os
from typing import TYPE_CHECKING, Any, Dict, List, Optional, Tuple, Type, Union

import jinja2
import numpy as np

from gt4py import backend as gt_backend
from gt4py import definitions as gt_definitions
from gt4py import gt_src_manager
from gt4py import ir as gt_ir
from gt4py import utils as gt_utils
from gt4py.utils import text as gt_text

from . import pyext_builder


if TYPE_CHECKING:
    from gt4py.stencil_object import StencilObject
    from gt4py.storage.storage import Storage


def make_x86_layout_map(mask: Tuple[int, ...]) -> Tuple[Optional[int], ...]:
    ctr = iter(range(sum(mask)))
    if len(mask) < 3:
        layout: List[Optional[int]] = [next(ctr) if m else None for m in mask]
    else:
        swapped_mask: List[Optional[int]] = [*mask[3:], *mask[:3]]
        layout = [next(ctr) if m else None for m in swapped_mask]

        layout = [*layout[-3:], *layout[:-3]]

    return tuple(layout)


def x86_is_compatible_layout(field: "Storage") -> bool:
    stride = 0
    layout_map = make_x86_layout_map(field.mask)
    if len(field.strides) < len(layout_map):
        return False
    for dim in reversed(np.argsort(layout_map)):
        if field.strides[dim] < stride:
            return False
        stride = field.strides[dim]
    return True


def gtcpu_is_compatible_type(field: "Storage") -> bool:
    return isinstance(field, np.ndarray)


def make_mc_layout_map(mask: Tuple[int, ...]) -> Tuple[Optional[int], ...]:
    ctr = reversed(range(sum(mask)))
    if len(mask) < 3:
        layout: List[Optional[int]] = [next(ctr) if m else None for m in mask]
    else:
        swapped_mask: List[Optional[int]] = list(mask)
        tmp = swapped_mask[1]
        swapped_mask[1] = swapped_mask[2]
        swapped_mask[2] = tmp

        layout = [next(ctr) if m else None for m in swapped_mask]

        tmp = layout[1]
        layout[1] = layout[2]
        layout[2] = tmp

    return tuple(layout)


def mc_is_compatible_layout(field: "Storage") -> bool:
    stride = 0
    layout_map = make_mc_layout_map(field.mask)
    if len(field.strides) < len(layout_map):
        return False
    for dim in reversed(np.argsort(layout_map)):
        if field.strides[dim] < stride:
            return False
        stride = field.strides[dim]
    return True


def cuda_layout(mask: Tuple[int, ...]) -> Tuple[Optional[int], ...]:
    ctr = reversed(range(sum(mask)))
    return tuple([next(ctr) if m else None for m in mask])


def cuda_is_compatible_layout(field: "Storage") -> bool:
    stride = 0
    layout_map = cuda_layout(field.mask)
    if len(field.strides) < len(layout_map):
        return False
    for dim in reversed(np.argsort(layout_map)):
        if field.strides[dim] < stride:
            return False
        stride = field.strides[dim]
    return True


def cuda_is_compatible_type(field: Any) -> bool:
    from gt4py.storage.storage import ExplicitlySyncedGPUStorage, GPUStorage

    return isinstance(field, (GPUStorage, ExplicitlySyncedGPUStorage))


class _MaxKOffsetExtractor(gt_ir.IRNodeVisitor):
    @classmethod
    def apply(cls, root_node: gt_ir.Node) -> int:
        return cls()(root_node)

    def __init__(self):
        self.max_offset = 2

    def __call__(self, node: gt_ir.Node) -> int:
        self.visit(node)
        return self.max_offset

    def visit_AxisBound(self, node: gt_ir.AxisBound) -> None:
        self.max_offset = max(self.max_offset, abs(node.offset) + 1)


_extract_max_k_offset = _MaxKOffsetExtractor.apply


class GTPyExtGenerator(gt_ir.IRNodeVisitor):

    TEMPLATE_DIR = os.path.join(os.path.dirname(__file__), "templates")
    TEMPLATE_FILES = {
        "computation.hpp": "computation.hpp.in",
        "computation.src": "computation.src.in",
        "bindings.cpp": "bindings.cpp.in",
    }
    COMPUTATION_FILES = ["computation.hpp", "computation.src"]
    BINDINGS_FILES = ["bindings.cpp"]

    OP_TO_CPP = {
        gt_ir.UnaryOperator.POS: "+",
        gt_ir.UnaryOperator.NEG: "-",
        gt_ir.UnaryOperator.NOT: "!",
        gt_ir.BinaryOperator.ADD: "+",
        gt_ir.BinaryOperator.SUB: "-",
        gt_ir.BinaryOperator.MUL: "*",
        gt_ir.BinaryOperator.DIV: "/",
        gt_ir.BinaryOperator.POW: lambda lhs, rhs: "pow({lhs}, {rhs})".format(lhs=lhs, rhs=rhs),
        gt_ir.BinaryOperator.AND: "&&",
        gt_ir.BinaryOperator.OR: "||",
        gt_ir.BinaryOperator.LT: "<",
        gt_ir.BinaryOperator.LE: "<=",
        gt_ir.BinaryOperator.EQ: "==",
        gt_ir.BinaryOperator.GE: ">=",
        gt_ir.BinaryOperator.GT: ">",
        gt_ir.BinaryOperator.NE: "!=",
    }

    DATA_TYPE_TO_CPP = {
        gt_ir.DataType.BOOL: "bool",
        gt_ir.DataType.INT8: "int8_t",
        gt_ir.DataType.INT16: "int16_t",
        gt_ir.DataType.INT32: "int32_t",
        gt_ir.DataType.INT64: "int64_t",
        gt_ir.DataType.FLOAT32: "float32_t",
        gt_ir.DataType.FLOAT64: "float64_t",
        gt_ir.DataType.DEFAULT: "float64_t",
    }

    NATIVE_FUNC_TO_CPP = {
        gt_ir.NativeFunction.ABS: "fabs",
        gt_ir.NativeFunction.MIN: "min",
        gt_ir.NativeFunction.MAX: "max",
        gt_ir.NativeFunction.MOD: "fmod",
        gt_ir.NativeFunction.SIN: "sin",
        gt_ir.NativeFunction.COS: "cos",
        gt_ir.NativeFunction.TAN: "tan",
        gt_ir.NativeFunction.ARCSIN: "asin",
        gt_ir.NativeFunction.ARCCOS: "acos",
        gt_ir.NativeFunction.ARCTAN: "atan",
        gt_ir.NativeFunction.SQRT: "sqrt",
        gt_ir.NativeFunction.EXP: "exp",
        gt_ir.NativeFunction.LOG: "log",
        gt_ir.NativeFunction.ISFINITE: "isfinite",
        gt_ir.NativeFunction.ISINF: "isinf",
        gt_ir.NativeFunction.ISNAN: "isnan",
        gt_ir.NativeFunction.FLOOR: "floor",
        gt_ir.NativeFunction.CEIL: "ceil",
        gt_ir.NativeFunction.TRUNC: "trunc",
    }

    def __init__(self, class_name, module_name, gt_backend_t, options):
        self.class_name = class_name
        self.module_name = module_name
        self.gt_backend_t = gt_backend_t
        self.options = options

        self.templates = {}
        for key, file_name in self.TEMPLATE_FILES.items():
            with open(os.path.join(self.TEMPLATE_DIR, file_name), "r") as f:
                self.templates[key] = jinja2.Template(f.read())
        self.impl_node = None
        self.stage_symbols = None
        self.apply_block_symbols = None
        self.declared_symbols = None

    def __call__(self, impl_node: gt_ir.StencilImplementation) -> Dict[str, Dict[str, str]]:
        assert isinstance(impl_node, gt_ir.StencilImplementation)
        assert impl_node.domain.sequential_axis.name == gt_definitions.CartesianSpace.Axis.K.name

        self.impl_node = impl_node

        self.domain = impl_node.domain
        self.k_splitters: List[Tuple[str, int]] = []

        source = self.visit(impl_node)

        return source

    def _make_cpp_value(self, value: Any) -> Optional[str]:
        if isinstance(value, numbers.Number):
            if isinstance(value, bool):
                value = int(value)
                result: Optional[str] = str(value)
        else:
            result = None

        return result

    def _make_cpp_type(self, data_type: gt_ir.DataType) -> str:
        result = self.DATA_TYPE_TO_CPP[data_type]

        return result

    def _make_cpp_variable(self, decl: gt_ir.VarDecl) -> str:
        result = "{t} {name};".format(t=self._make_cpp_type(decl.data_type), name=decl.name)

        return result

    def visit_ScalarLiteral(self, node: gt_ir.ScalarLiteral) -> str:
        source = "{dtype}{{{value}}}".format(
            dtype=self.DATA_TYPE_TO_CPP[node.data_type], value=node.value
        )

        return source

    def visit_FieldRef(self, node: gt_ir.FieldRef, **kwargs: Any) -> str:
        assert node.name in self.apply_block_symbols
        offset = [node.offset.get(name, 0) for name in self.domain.axes_names]
        if not all(i == 0 for i in offset):
            idx = ", ".join(str(i) for i in offset)
        else:
            idx = ""
        source = "eval({name}({idx}))".format(name=node.name, idx=idx)

        return source

    def visit_VarRef(self, node: gt_ir.VarRef, *, write_context: bool = False) -> str:
        assert node.name in self.apply_block_symbols

        if write_context and node.name not in self.declared_symbols:
            self.declared_symbols.add(node.name)
            source = self._make_cpp_type(self.apply_block_symbols[node.name].data_type) + " "
        else:
            source = ""

        idx = ", ".join(str(i) for i in node.index) if node.index else ""

        if node.name in self.impl_node.parameters:
            source += "eval({name}({idx}))".format(name=node.name, idx=idx)
        else:
            source += "{name}".format(name=node.name)
            if idx:
                source += "[{idx}]".format(idx=idx)

        return source

    def visit_UnaryOpExpr(self, node: gt_ir.UnaryOpExpr) -> str:
        fmt = "({})" if isinstance(node.arg, gt_ir.CompositeExpr) else "{}"
        source = "{op}{expr}".format(
            op=self.OP_TO_CPP[node.op], expr=fmt.format(self.visit(node.arg))
        )

        return source

    def visit_BinOpExpr(self, node: gt_ir.BinOpExpr) -> str:
        lhs_fmt = "({})" if isinstance(node.lhs, gt_ir.CompositeExpr) else "{}"
        lhs_expr = lhs_fmt.format(self.visit(node.lhs))
        rhs_fmt = "({})" if isinstance(node.rhs, gt_ir.CompositeExpr) else "{}"
        rhs_expr = rhs_fmt.format(self.visit(node.rhs))

        cpp_op = self.OP_TO_CPP[node.op]
        if callable(cpp_op):
            source = cpp_op(lhs_expr, rhs_expr)
        else:
            source = "{lhs} {op} {rhs}".format(lhs=lhs_expr, op=cpp_op, rhs=rhs_expr)

        return source

    def visit_Cast(self, node: gt_ir.Cast) -> str:
        expr = self.visit(node.expr)
        dtype = self.DATA_TYPE_TO_CPP[node.dtype]
        return f"static_cast<{dtype}>({expr})"

    def visit_NativeFuncCall(self, node: gt_ir.NativeFuncCall) -> str:
        call = self.NATIVE_FUNC_TO_CPP[node.func]
        if self.gt_backend_t != "cuda":
            call = "std::" + call
        args = ",".join(self.visit(arg) for arg in node.args)
        return f"{call}({args})"

    def visit_TernaryOpExpr(self, node: gt_ir.TernaryOpExpr) -> str:
        then_fmt = "({})" if isinstance(node.then_expr, gt_ir.CompositeExpr) else "{}"
        else_fmt = "({})" if isinstance(node.else_expr, gt_ir.CompositeExpr) else "{}"
        source = "({condition}) ? {then_expr} : {else_expr}".format(
            condition=self.visit(node.condition),
            then_expr=then_fmt.format(self.visit(node.then_expr)),
            else_expr=else_fmt.format(self.visit(node.else_expr)),
        )

        return source

    def visit_Assign(self, node: gt_ir.Assign) -> List[str]:
        lhs = self.visit(node.target, write_context=True)
        rhs = self.visit(node.value)
        source = "{lhs} = {rhs};".format(lhs=lhs, rhs=rhs)

        return [source]

    def visit_BlockStmt(self, node: gt_ir.BlockStmt) -> str:
        body_sources = gt_text.TextBlock()
        for stmt in node.stmts:
            body_sources.extend(self.visit(stmt))

        return body_sources.text

    def visit_If(self, node: gt_ir.If) -> gt_text.TextBlock:
        body_sources = gt_text.TextBlock()
        body_sources.append("if ({condition}) {{".format(condition=self.visit(node.condition)))
        for stmt in node.main_body.stmts:
            body_sources.extend(self.visit(stmt))
        if node.else_body:
            body_sources.append("} else {")

            for stmt in node.else_body.stmts:
                body_sources.extend(self.visit(stmt))

        body_sources.append("}")
        return body_sources

    def visit_AxisBound(self, node: gt_ir.AxisBound) -> Tuple[int, int]:
        if node.level == gt_ir.LevelMarker.START:
            level = 0
        elif node.level == gt_ir.LevelMarker.END:
            level = len(self.k_splitters) + 1
        else:
            assert isinstance(node.level, gt_ir.VarRef)
            assert len(node.level.index) == 1
            level = self.k_splitters.index((node.name, node.index[0]))

        # Shift offset to make it relative to the splitter (in-between levels)
        offset = node.offset + 1 if node.offset >= 0 else node.offset

        return level, offset

    def visit_AxisInterval(
        self, node: gt_ir.AxisInterval
    ) -> Tuple[Tuple[int, int], Tuple[int, int]]:
        start_splitter, start_offset = self.visit(node.start)
        end_splitter, end_offset = self.visit(node.end)

        # Transform range from excluded endpoint to including endpoint
        end_offset = -1 if end_offset == 1 else end_offset - 1

        return (start_splitter, start_offset), (end_splitter, end_offset)

    def _parallel_interval_condition(self, parallel_interval):
        def make_condition(axis_bound, axis_name, oper):
            # This code assumes the template uses the name 'eval' for the Evaluation object
            index = f"eval.{axis_name.lower()}()"
            offset = axis_bound.offset

            if isinstance(axis_bound.level, gt_ir.LevelMarker):
                return ""

            if isinstance(axis_bound.level, gt_ir.VarRef):
                level = f"eval({axis_bound.level.name}())"
            elif isinstance(axis_bound.level, int):
                level = axis_bound.level
            else:
                raise ValueError("Unsupported type")

            return f"{index} {oper} {level}{offset:+d}"

        definition = []
        for interval, axis in zip(parallel_interval, self.impl_node.domain.parallel_axes):
            condition = make_condition(interval.start, axis.name, ">=")
            if condition:
                definition.append(condition)
            condition = make_condition(interval.end, axis.name, "<")
            if condition:
                definition.append(condition)

        return " && ".join(definition)

    def visit_ApplyBlock(
        self, node: gt_ir.ApplyBlock
    ) -> Tuple[Tuple[Tuple[int, int], Tuple[int, int]], str, str]:
        interval_definition = self.visit(node.interval)

        body_sources = gt_text.TextBlock()

        self.declared_symbols = set()
        for name, var_decl in node.local_symbols.items():
            assert isinstance(var_decl, gt_ir.VarDecl)
            body_sources.append(self._make_cpp_variable(var_decl))
            self.declared_symbols.add(name)

        self.apply_block_symbols = {**self.stage_symbols, **node.local_symbols}
        body_sources.extend(self.visit(node.body))

<<<<<<< HEAD
        if node.parallel_interval:
            condition = self._parallel_interval_condition(node.parallel_interval)
        else:
            condition = ""

        return interval_definition, condition, body_sources
=======
        return interval_definition, body_sources.text
>>>>>>> d50aa4a7

    def visit_Stage(self, node: gt_ir.Stage) -> Dict[str, Any]:
        # Initialize symbols for the generation of references in this stage
        self.stage_symbols = {}
        args = []
        for accessor in node.accessors:
            self.stage_symbols[accessor.symbol] = accessor
            arg = {"name": accessor.symbol, "access_type": "in", "extent": None}
            if isinstance(accessor, gt_ir.FieldAccessor):
                arg["access_type"] = (
                    "in" if accessor.intent == gt_ir.AccessIntent.READ_ONLY else "inout"
                )
                arg["extent"] = gt_utils.flatten(accessor.extent)
            args.append(arg)

        # Create regions and computations
        regions = []
        for apply_block in node.apply_blocks:
            interval_definition, condition, body_sources = self.visit(apply_block)
            regions.append(
                {
                    "interval_start": interval_definition[0],
                    "interval_end": interval_definition[1],
                    "entry_conditional": condition,
                    "body": body_sources,
                }
            )
        functor_content = {"args": args, "regions": regions}

        return functor_content

    def visit_StencilImplementation(
        self, node: gt_ir.StencilImplementation
    ) -> Dict[str, Dict[str, str]]:
        offset_limit = _extract_max_k_offset(node)
        k_axis = {"n_intervals": 1, "offset_limit": offset_limit}
        max_extent = functools.reduce(
            lambda a, b: a | b, node.fields_extents.values(), gt_definitions.Extent.zeros()
        )
        halo_sizes = tuple(max(lower, upper) for lower, upper in max_extent.to_boundary())
        constants = {}
        if node.externals:
            for name, value in node.externals.items():
                value = self._make_cpp_value(name)
                if value is not None:
                    constants[name] = value

        arg_fields = []
        tmp_fields = []
        storage_ids = []
        used_axes = dict()
        all_axes = [axis.lower() for axis in gt_definitions.CartesianSpace.names]

        max_ndim = 0
        for name, field_decl in node.fields.items():
            if name not in node.unreferenced:
                max_ndim = max(max_ndim, len(field_decl.axes))
                axes = "".join(field_decl.axes).lower()
                selector = ["1" if axis in axes else "0" for axis in all_axes]
                used_axes[axes] = dict(name=axes.lower(), selector=", ".join(selector))

                field_attributes = {
                    "name": field_decl.name,
                    "dtype": self._make_cpp_type(field_decl.data_type),
                    "axes": axes,
                }

                if field_decl.is_api:
                    if field_decl.layout_id not in storage_ids:
                        storage_ids.append(field_decl.layout_id)
                    field_attributes["layout_id"] = storage_ids.index(field_decl.layout_id)
                    arg_fields.append(field_attributes)
                else:
                    tmp_fields.append(field_attributes)

        parameters = [
            {"name": parameter.name, "dtype": self._make_cpp_type(parameter.data_type)}
            for name, parameter in node.parameters.items()
            if name not in node.unreferenced
        ]

        splitters = tuple(
            splitter.name for splitter in gt_utils.flatten_iter(self.impl_node.splitters)
        )

        stage_extents = {}
        stage_functors = {}
        requires_positional = False
        for multi_stage in node.multi_stages:
            for group in multi_stage.groups:
                for stage in group.stages:
                    compute_extent = stage.compute_extent
                    extents: List[int] = []
                    for i in range(compute_extent.ndims - 1):
                        extents.extend(
                            (compute_extent.lower_indices[i], compute_extent.upper_indices[i])
                        )
                    stage_extents[stage.name] = ", ".join([str(extent) for extent in extents])
                    stage_functors[stage.name] = self.visit(stage)
                    if any(
                        region["entry_conditional"]
                        for region in stage_functors[stage.name]["regions"]
                    ):
                        requires_positional = True

        multi_stages = []
        for multi_stage in node.multi_stages:
            steps = [[stage.name for stage in group.stages] for group in multi_stage.groups]
            multi_stages.append({"exec": str(multi_stage.iteration_order).lower(), "steps": steps})

        template_args = dict(
            arg_fields=arg_fields,
            constants=constants,
            gt_backend=self.gt_backend_t,
            halo_sizes=halo_sizes,
            k_axis=k_axis,
            module_name=self.module_name,
            multi_stages=multi_stages,
            parameters=parameters,
            splitters=splitters,
            requires_positional=requires_positional,
            stage_functors=stage_functors,
            stage_extents=stage_extents,
            stencil_unique_name=self.class_name,
            tmp_fields=tmp_fields,
            used_axes=used_axes.values(),
        )

        sources: Dict[str, Dict[str, str]] = {"computation": {}, "bindings": {}}
        for key, template in self.templates.items():
            if key in self.COMPUTATION_FILES:
                sources["computation"][key] = template.render(**template_args)
            elif key in self.BINDINGS_FILES:
                sources["bindings"][key] = template.render(**template_args)

        return sources


class BaseGTBackend(gt_backend.BasePyExtBackend, gt_backend.CLIBackendMixin):

    GT_BACKEND_OPTS = {
        "add_profile_info": {"versioning": True, "type": bool},
        "clean": {"versioning": False, "type": bool},
        "debug_mode": {"versioning": True, "type": bool},
        "verbose": {"versioning": False, "type": bool},
    }

    GT_BACKEND_T: str

    MODULE_GENERATOR_CLASS = gt_backend.PyExtModuleGenerator

    PYEXT_GENERATOR_CLASS = GTPyExtGenerator

    def generate(self) -> Type["StencilObject"]:
        self.check_options(self.builder.options)

        implementation_ir = self.builder.implementation_ir

        # Generate the Python binary extension (checking if GridTools sources are installed)
        if not gt_src_manager.has_gt_sources() and not gt_src_manager.install_gt_sources():
            raise RuntimeError("Missing GridTools sources.")

        pyext_module_name: Optional[str]
        pyext_file_path: Optional[str]
        if implementation_ir.has_effect:
            pyext_module_name, pyext_file_path = self.generate_extension()
        else:
            # if computation has no effect, there is no need to create an extension
            pyext_module_name, pyext_file_path = None, None

        # Generate and return the Python wrapper class
        return self.make_module(
            pyext_module_name=pyext_module_name, pyext_file_path=pyext_file_path
        )

    def generate_computation(self) -> Dict[str, Union[str, Dict]]:
        dir_name = f"{self.builder.options.name}_src"
        src_files = self.make_extension_sources()
        return {dir_name: src_files["computation"]}

    def generate_bindings(self, language_name: str) -> Dict[str, Union[str, Dict]]:
        if language_name != "python":
            return super().generate_bindings(language_name)
        dir_name = f"{self.builder.options.name}_src"
        src_files = self.make_extension_sources()
        return {dir_name: src_files["bindings"]}

    @abc.abstractmethod
    def generate_extension(self, **kwargs: Any) -> Tuple[str, str]:
        """
        Generate and build a python extension for the stencil computation.

        Returns the name and file path (as string) of the compiled extension ".so" module.
        """
        pass

    def make_extension(self, *, uses_cuda: bool = False) -> Tuple[str, str]:
        # Generate source
        if not self.builder.options._impl_opts.get("disable-code-generation", False):
            gt_pyext_sources: Dict[str, Any] = self.make_extension_sources()
            gt_pyext_sources = {**gt_pyext_sources["computation"], **gt_pyext_sources["bindings"]}
        else:
            # Pass NOTHING to the self.builder means try to reuse the source code files
            gt_pyext_sources = {
                key: gt_utils.NOTHING for key in self.PYEXT_GENERATOR_CLASS.TEMPLATE_FILES.keys()
            }

        # Build extension module
        pyext_opts = dict(
            verbose=self.builder.options.backend_opts.get("verbose", False),
            clean=self.builder.options.backend_opts.get("clean", False),
            **pyext_builder.get_gt_pyext_build_opts(
                debug_mode=self.builder.options.backend_opts.get("debug_mode", False),
                add_profile_info=self.builder.options.backend_opts.get("add_profile_info", True),
                uses_cuda=uses_cuda,
            ),
        )

        result = self.build_extension_module(gt_pyext_sources, pyext_opts, uses_cuda=uses_cuda)
        return result

    def make_extension_sources(self) -> Dict[str, Dict[str, str]]:
        """Generate the source for the stencil independently from use case."""
        if "computation_src" in self.builder.backend_data:
            return self.builder.backend_data["computation_src"]
        class_name = (
            self.pyext_class_name if self.builder.stencil_id else self.builder.options.name
        )
        module_name = (
            self.pyext_module_name
            if self.builder.stencil_id
            else f"{self.builder.options.name}_pyext"
        )
        gt_pyext_generator = self.PYEXT_GENERATOR_CLASS(
            class_name, module_name, self.GT_BACKEND_T, self.builder.options
        )
        gt_pyext_sources = gt_pyext_generator(self.builder.implementation_ir)
        final_ext = ".cu" if self.languages and self.languages["computation"] == "cuda" else ".cpp"
        comp_src = gt_pyext_sources["computation"]
        for key in [k for k in comp_src.keys() if k.endswith(".src")]:
            comp_src[key.replace(".src", final_ext)] = comp_src.pop(key)
        self.builder.backend_data["computation_src"] = gt_pyext_sources
        return gt_pyext_sources


@gt_backend.register
class GTX86Backend(BaseGTBackend):

    GT_BACKEND_T = "x86"

    name = "gtx86"
    options = BaseGTBackend.GT_BACKEND_OPTS
    storage_info = {
        "alignment": 1,
        "device": "cpu",
        "layout_map": make_x86_layout_map,
        "is_compatible_layout": x86_is_compatible_layout,
        "is_compatible_type": gtcpu_is_compatible_type,
    }

    languages = {"computation": "c++", "bindings": ["python"]}

    def generate_extension(self, **kwargs: Any) -> Tuple[str, str]:
        return self.make_extension(uses_cuda=False)


@gt_backend.register
class GTMCBackend(BaseGTBackend):

    GT_BACKEND_T = "mc"

    name = "gtmc"
    options = BaseGTBackend.GT_BACKEND_OPTS
    storage_info = {
        "alignment": 8,
        "device": "cpu",
        "layout_map": make_mc_layout_map,
        "is_compatible_layout": mc_is_compatible_layout,
        "is_compatible_type": gtcpu_is_compatible_type,
    }

    languages = {"computation": "c++", "bindings": ["python"]}

    def generate_extension(self, **kwargs: Any) -> Tuple[str, str]:
        return self.make_extension(uses_cuda=False)


class GTCUDAPyModuleGenerator(gt_backend.CUDAPyExtModuleGenerator):
    def generate_pre_run(self) -> str:
        field_names = self.args_data["field_info"].keys()

        return "\n".join([f + ".host_to_device()" for f in field_names])

    def generate_post_run(self) -> str:
        output_field_names = [
            name
            for name, info in self.args_data["field_info"].items()
            if info and info.access == gt_definitions.AccessKind.READ_WRITE
        ]

        return "\n".join([f + "._set_device_modified()" for f in output_field_names])


@gt_backend.register
class GTCUDABackend(BaseGTBackend):

    MODULE_GENERATOR_CLASS = GTCUDAPyModuleGenerator

    GT_BACKEND_T = "cuda"

    name = "gtcuda"
    options = BaseGTBackend.GT_BACKEND_OPTS
    storage_info = {
        "alignment": 32,
        "device": "gpu",
        "layout_map": cuda_layout,
        "is_compatible_layout": cuda_is_compatible_layout,
        "is_compatible_type": cuda_is_compatible_type,
    }

    languages = {"computation": "cuda", "bindings": ["python"]}

    def generate_extension(self, **kwargs: Any) -> Tuple[str, str]:
        return self.make_extension(uses_cuda=True)<|MERGE_RESOLUTION|>--- conflicted
+++ resolved
@@ -433,16 +433,12 @@
         self.apply_block_symbols = {**self.stage_symbols, **node.local_symbols}
         body_sources.extend(self.visit(node.body))
 
-<<<<<<< HEAD
         if node.parallel_interval:
             condition = self._parallel_interval_condition(node.parallel_interval)
         else:
             condition = ""
 
-        return interval_definition, condition, body_sources
-=======
-        return interval_definition, body_sources.text
->>>>>>> d50aa4a7
+        return interval_definition, condition, body_sources.text
 
     def visit_Stage(self, node: gt_ir.Stage) -> Dict[str, Any]:
         # Initialize symbols for the generation of references in this stage

--- conflicted
+++ resolved
@@ -673,11 +673,7 @@
         output_field_names = [
             name
             for name, info in self.args_data["field_info"].items()
-<<<<<<< HEAD
-            if info and info.access == gt_definitions.AccessKind.READ_WRITE
-=======
             if info is not None and info.access == gt_definitions.AccessKind.READ_WRITE
->>>>>>> 0c408e41
         ]
 
         return "\n".join([f + "._set_device_modified()" for f in output_field_names])

# -*- coding: utf-8 -*-
#
# GT4Py - GridTools4Py - GridTools for Python
#
# Copyright (c) 2014-2020, ETH Zurich
# All rights reserved.
#
# This file is part the GT4Py project and the GridTools framework.
# GT4Py is free software: you can redistribute it and/or modify it under
# the terms of the GNU General Public License as published by the
# Free Software Foundation, either version 3 of the License, or any later
# version. See the LICENSE.txt file at the top-level directory of this
# distribution for a copy of the license or check <https://www.gnu.org/licenses/>.
#
# SPDX-License-Identifier: GPL-3.0-or-later

import abc
import functools
import numbers
import os
from typing import TYPE_CHECKING, Any, Dict, List, Optional, Tuple, Type, Union

import jinja2
import numpy as np

from gt4py import backend as gt_backend
from gt4py import definitions as gt_definitions
from gt4py import gt_src_manager
from gt4py import ir as gt_ir
from gt4py import utils as gt_utils
from gt4py.utils import text as gt_text

from . import pyext_builder


if TYPE_CHECKING:
    from gt4py.stencil_object import StencilObject
    from gt4py.storage.storage import Storage


def make_x86_layout_map(mask: Tuple[int, ...]) -> Tuple[Optional[int], ...]:
    ctr = iter(range(sum(mask)))
    if len(mask) < 3:
        layout: List[Optional[int]] = [next(ctr) if m else None for m in mask]
    else:
        swapped_mask: List[Optional[int]] = [*mask[3:], *mask[:3]]
        layout = [next(ctr) if m else None for m in swapped_mask]

        layout = [*layout[-3:], *layout[:-3]]

    return tuple(layout)


def x86_is_compatible_layout(field: "Storage") -> bool:
    stride = 0
    layout_map = make_x86_layout_map(field.mask)
    flattened_layout = [index for index in layout_map if index is not None]
    if len(field.strides) < len(flattened_layout):
        return False
    for dim in reversed(np.argsort(flattened_layout)):
        if field.strides[dim] < stride:
            return False
        stride = field.strides[dim]
    return True


def gtcpu_is_compatible_type(field: "Storage") -> bool:
    return isinstance(field, np.ndarray)


def make_mc_layout_map(mask: Tuple[int, ...]) -> Tuple[Optional[int], ...]:
    ctr = reversed(range(sum(mask)))
    if len(mask) < 3:
        layout: List[Optional[int]] = [next(ctr) if m else None for m in mask]
    else:
        swapped_mask: List[Optional[int]] = list(mask)
        tmp = swapped_mask[1]
        swapped_mask[1] = swapped_mask[2]
        swapped_mask[2] = tmp

        layout = [next(ctr) if m else None for m in swapped_mask]

        tmp = layout[1]
        layout[1] = layout[2]
        layout[2] = tmp

    return tuple(layout)


def mc_is_compatible_layout(field: "Storage") -> bool:
    stride = 0
    layout_map = make_mc_layout_map(field.mask)
    flattened_layout = [index for index in layout_map if index is not None]
    if len(field.strides) < len(flattened_layout):
        return False
    for dim in reversed(np.argsort(flattened_layout)):
        if field.strides[dim] < stride:
            return False
        stride = field.strides[dim]
    return True


def cuda_layout(mask: Tuple[int, ...]) -> Tuple[Optional[int], ...]:
    ctr = reversed(range(sum(mask)))
    return tuple([next(ctr) if m else None for m in mask])


def cuda_is_compatible_layout(field: "Storage") -> bool:
    stride = 0
    layout_map = cuda_layout(field.mask)
    flattened_layout = [index for index in layout_map if index is not None]
    if len(field.strides) < len(flattened_layout):
        return False
    for dim in reversed(np.argsort(flattened_layout)):
        if field.strides[dim] < stride:
            return False
        stride = field.strides[dim]
    return True


def cuda_is_compatible_type(field: Any) -> bool:
    from gt4py.storage.storage import ExplicitlySyncedGPUStorage, GPUStorage

    return isinstance(field, (GPUStorage, ExplicitlySyncedGPUStorage))


class _MaxKOffsetExtractor(gt_ir.IRNodeVisitor):
    @classmethod
    def apply(cls, root_node: gt_ir.Node) -> int:
        return cls()(root_node)

    def __init__(self):
        self.max_offset = 2

    def __call__(self, node: gt_ir.Node) -> int:
        self.visit(node)
        return self.max_offset

    def visit_AxisBound(self, node: gt_ir.AxisBound) -> None:
        self.max_offset = max(self.max_offset, abs(node.offset) + 1)


_extract_max_k_offset = _MaxKOffsetExtractor.apply


class GTPyExtGenerator(gt_ir.IRNodeVisitor):

    TEMPLATE_DIR = os.path.join(os.path.dirname(__file__), "templates")
    TEMPLATE_FILES = {
        "computation.hpp": "computation.hpp.in",
        "computation.src": "computation.src.in",
        "bindings.cpp": "bindings.cpp.in",
    }
    COMPUTATION_FILES = ["computation.hpp", "computation.src"]
    BINDINGS_FILES = ["bindings.cpp"]

    OP_TO_CPP = {
        gt_ir.UnaryOperator.POS: "+",
        gt_ir.UnaryOperator.NEG: "-",
        gt_ir.UnaryOperator.NOT: "!",
        gt_ir.BinaryOperator.ADD: "+",
        gt_ir.BinaryOperator.SUB: "-",
        gt_ir.BinaryOperator.MUL: "*",
        gt_ir.BinaryOperator.DIV: "/",
        gt_ir.BinaryOperator.POW: lambda lhs, rhs: "pow({lhs}, {rhs})".format(lhs=lhs, rhs=rhs),
        gt_ir.BinaryOperator.AND: "&&",
        gt_ir.BinaryOperator.OR: "||",
        gt_ir.BinaryOperator.LT: "<",
        gt_ir.BinaryOperator.LE: "<=",
        gt_ir.BinaryOperator.EQ: "==",
        gt_ir.BinaryOperator.GE: ">=",
        gt_ir.BinaryOperator.GT: ">",
        gt_ir.BinaryOperator.NE: "!=",
    }

    DATA_TYPE_TO_CPP = {
        gt_ir.DataType.BOOL: "bool",
        gt_ir.DataType.INT8: "int8_t",
        gt_ir.DataType.INT16: "int16_t",
        gt_ir.DataType.INT32: "int32_t",
        gt_ir.DataType.INT64: "int64_t",
        gt_ir.DataType.FLOAT32: "float32_t",
        gt_ir.DataType.FLOAT64: "float64_t",
        gt_ir.DataType.DEFAULT: "float64_t",
    }

    NATIVE_FUNC_TO_CPP = {
        gt_ir.NativeFunction.ABS: "fabs",
        gt_ir.NativeFunction.MIN: "min",
        gt_ir.NativeFunction.MAX: "max",
        gt_ir.NativeFunction.MOD: "fmod",
        gt_ir.NativeFunction.SIN: "sin",
        gt_ir.NativeFunction.COS: "cos",
        gt_ir.NativeFunction.TAN: "tan",
        gt_ir.NativeFunction.ARCSIN: "asin",
        gt_ir.NativeFunction.ARCCOS: "acos",
        gt_ir.NativeFunction.ARCTAN: "atan",
        gt_ir.NativeFunction.SQRT: "sqrt",
        gt_ir.NativeFunction.EXP: "exp",
        gt_ir.NativeFunction.LOG: "log",
        gt_ir.NativeFunction.ISFINITE: "isfinite",
        gt_ir.NativeFunction.ISINF: "isinf",
        gt_ir.NativeFunction.ISNAN: "isnan",
        gt_ir.NativeFunction.FLOOR: "floor",
        gt_ir.NativeFunction.CEIL: "ceil",
        gt_ir.NativeFunction.TRUNC: "trunc",
    }

    BUILTIN_TO_CPP = {
        gt_ir.Builtin.NONE: "nullptr",  # really?
        gt_ir.Builtin.FALSE: "false",
        gt_ir.Builtin.TRUE: "true",
    }

    def __init__(self, class_name, module_name, gt_backend_t, options):
        self.class_name = class_name
        self.module_name = module_name
        self.gt_backend_t = gt_backend_t
        self.options = options

        self.templates = {}
        for key, file_name in self.TEMPLATE_FILES.items():
            with open(os.path.join(self.TEMPLATE_DIR, file_name), "r") as f:
                self.templates[key] = jinja2.Template(f.read())
        self.impl_node = None
        self.stage_symbols = None
        self.apply_block_symbols = None
        self.declared_symbols = None

    def __call__(self, impl_node: gt_ir.StencilImplementation) -> Dict[str, Dict[str, str]]:
        assert isinstance(impl_node, gt_ir.StencilImplementation)
        assert impl_node.domain.sequential_axis.name == gt_definitions.CartesianSpace.Axis.K.name

        self.impl_node = impl_node

        self.domain = impl_node.domain
        self.k_splitters: List[Tuple[str, int]] = []

        source = self.visit(impl_node)

        return source

    def _make_cpp_value(self, value: Any) -> Optional[str]:
        if isinstance(value, numbers.Number):
            if isinstance(value, bool):
                value = int(value)
                result: Optional[str] = str(value)
        else:
            result = None

        return result

    def _make_cpp_type(self, data_type: gt_ir.DataType) -> str:
        result = self.DATA_TYPE_TO_CPP[data_type]

        return result

    def _make_cpp_variable(self, decl: gt_ir.VarDecl) -> str:
        result = "{t} {name}".format(t=self._make_cpp_type(decl.data_type), name=decl.name)
        if decl.length > 1:
            result += "[{length}]".format(length=decl.length)
        result += ";"
        return result

    def visit_ScalarLiteral(self, node: gt_ir.ScalarLiteral) -> str:
        source = "{dtype}{{{value}}}".format(
            dtype=self.DATA_TYPE_TO_CPP[node.data_type], value=node.value
        )

        return source

    def visit_FieldRef(self, node: gt_ir.FieldRef, **kwargs: Any) -> str:
        assert node.name in self.apply_block_symbols
        offset = [node.offset.get(name, 0) for name in self.domain.axes_names]
        if not all(i == 0 for i in offset):
            idx = ", ".join(str(i) for i in offset)
        else:
            idx = ""
        source = "eval({name}({idx}))".format(name=node.name, idx=idx)

        return source

    def visit_VarRef(self, node: gt_ir.VarRef, *, write_context: bool = False) -> str:
        assert node.name in self.apply_block_symbols

        if write_context and node.name not in self.declared_symbols:
            self.declared_symbols.add(node.name)
            source = self._make_cpp_type(self.apply_block_symbols[node.name].data_type) + " "
        else:
            source = ""

        idx = ", ".join(str(i) for i in node.index) if node.index else ""

        if node.name in self.impl_node.parameters:
            source += "eval({name}({idx}))".format(name=node.name, idx=idx)
        else:
            source += "{name}".format(name=node.name)
            if idx:
                source += "[{idx}]".format(idx=idx)

        return source

    def visit_UnaryOpExpr(self, node: gt_ir.UnaryOpExpr) -> str:
        fmt = "({})" if isinstance(node.arg, gt_ir.CompositeExpr) else "{}"
        source = "{op}{expr}".format(
            op=self.OP_TO_CPP[node.op], expr=fmt.format(self.visit(node.arg))
        )

        return source

    def visit_BinOpExpr(self, node: gt_ir.BinOpExpr) -> str:
        lhs_fmt = "({})" if isinstance(node.lhs, gt_ir.CompositeExpr) else "{}"
        lhs_expr = lhs_fmt.format(self.visit(node.lhs))
        rhs_fmt = "({})" if isinstance(node.rhs, gt_ir.CompositeExpr) else "{}"
        rhs_expr = rhs_fmt.format(self.visit(node.rhs))

        cpp_op = self.OP_TO_CPP[node.op]
        if callable(cpp_op):
            source = cpp_op(lhs_expr, rhs_expr)
        else:
            source = "{lhs} {op} {rhs}".format(lhs=lhs_expr, op=cpp_op, rhs=rhs_expr)

        return source

    def visit_Cast(self, node: gt_ir.Cast) -> str:
        expr = self.visit(node.expr)
        dtype = self.DATA_TYPE_TO_CPP[node.dtype]
        return f"static_cast<{dtype}>({expr})"

    def visit_BuiltinLiteral(self, node: gt_ir.BuiltinLiteral) -> str:
        return self.BUILTIN_TO_CPP[node.value]

    def visit_NativeFuncCall(self, node: gt_ir.NativeFuncCall) -> str:
        call = self.NATIVE_FUNC_TO_CPP[node.func]
        if self.gt_backend_t != "cuda":
            call = "std::" + call
        args = ",".join(self.visit(arg) for arg in node.args)
        return f"{call}({args})"

    def visit_TernaryOpExpr(self, node: gt_ir.TernaryOpExpr) -> str:
        then_fmt = "({})" if isinstance(node.then_expr, gt_ir.CompositeExpr) else "{}"
        else_fmt = "({})" if isinstance(node.else_expr, gt_ir.CompositeExpr) else "{}"
        source = "({condition}) ? {then_expr} : {else_expr}".format(
            condition=self.visit(node.condition),
            then_expr=then_fmt.format(self.visit(node.then_expr)),
            else_expr=else_fmt.format(self.visit(node.else_expr)),
        )

        return source

    def visit_Assign(self, node: gt_ir.Assign) -> List[str]:
        lhs = self.visit(node.target, write_context=True)
        rhs = self.visit(node.value)
        source = "{lhs} = {rhs};".format(lhs=lhs, rhs=rhs)

        return [source]

    def visit_BlockStmt(self, node: gt_ir.BlockStmt) -> str:
        body_sources = gt_text.TextBlock()
        for stmt in node.stmts:
            body_sources.extend(self.visit(stmt))

        return body_sources.text

    def visit_If(self, node: gt_ir.If) -> gt_text.TextBlock:
        body_sources = gt_text.TextBlock()
        body_sources.append("if ({condition}) {{".format(condition=self.visit(node.condition)))
        for stmt in node.main_body.stmts:
            body_sources.extend(self.visit(stmt))
        if node.else_body:
            body_sources.append("} else {")

            for stmt in node.else_body.stmts:
                body_sources.extend(self.visit(stmt))

        body_sources.append("}")
        return body_sources

    def visit_AxisBound(self, node: gt_ir.AxisBound) -> Tuple[int, int]:
        if node.level == gt_ir.LevelMarker.START:
            level = 0
        elif node.level == gt_ir.LevelMarker.END:
            level = len(self.k_splitters) + 1
        else:
            raise NotImplementedError("VarRefs are not yet supported")

        # Shift offset to make it relative to the splitter (in-between levels)
        offset = node.offset + 1 if node.offset >= 0 else node.offset

        return level, offset

    def visit_AxisInterval(
        self, node: gt_ir.AxisInterval
    ) -> Tuple[Tuple[int, int], Tuple[int, int]]:
        start_splitter, start_offset = self.visit(node.start)
        end_splitter, end_offset = self.visit(node.end)

        # Transform range from excluded endpoint to including endpoint
        end_offset = -1 if end_offset == 1 else end_offset - 1

        return (start_splitter, start_offset), (end_splitter, end_offset)

    def _parallel_interval_condition(self, parallel_interval: List[gt_ir.AxisInterval]) -> str:
        defs = []
        for interval, axis_name in zip(parallel_interval, self.impl_node.domain.par_axes_names):
            index = f"eval.{axis_name.lower()}()"
            for axis_bound, oper in zip((interval.start, interval.end), (">=", "<")):
                if not axis_bound.extend:
                    relative_offset = (
                        "0"
                        if axis_bound.level == gt_ir.LevelMarker.START
                        else f"static_cast<gt::int_t>(eval(domain_size_{axis_name.upper()}()))"
                    )
                    defs.append(f"{index} {oper} {relative_offset}{axis_bound.offset:+d}")

        return " && ".join(defs)

    def visit_ApplyBlock(
        self, node: gt_ir.ApplyBlock
    ) -> Tuple[Tuple[Tuple[int, int], Tuple[int, int]], str]:
        interval_definition = self.visit(node.interval)

        body_sources = gt_text.TextBlock()

        self.declared_symbols = set()
        for name, var_decl in node.local_symbols.items():
            assert isinstance(var_decl, gt_ir.VarDecl)
            body_sources.append(self._make_cpp_variable(var_decl))
            self.declared_symbols.add(name)

        self.apply_block_symbols = {**self.stage_symbols, **node.local_symbols}
        body_sources.extend(self.visit(node.body))

        return interval_definition, body_sources.text

    def visit_Stage(self, node: gt_ir.Stage) -> Dict[str, Any]:
        # Initialize symbols for the generation of references in this stage
        self.stage_symbols = {}
        args = []
        for accessor in node.accessors:
            self.stage_symbols[accessor.symbol] = accessor
            arg = {"name": accessor.symbol, "access_type": "in", "extent": None}
            if isinstance(accessor, gt_ir.FieldAccessor):
                arg["access_type"] = (
                    "in" if accessor.intent == gt_ir.AccessIntent.READ_ONLY else "inout"
                )
                arg["extent"] = gt_utils.flatten(accessor.extent)
            args.append(arg)

        if node.parallel_interval:
            conditional = self._parallel_interval_condition(node.parallel_interval)
            args.extend(
                [
                    {"name": f"domain_size_{name}", "access_type": "in", "extent": None}
                    for name in self.domain.axes_names
                ]
            )
        else:
            conditional = ""

        # Create regions and computations
        regions = []
        for apply_block in node.apply_blocks:
            interval_definition, body_sources = self.visit(apply_block)
            regions.append(
                {
                    "interval_start": interval_definition[0],
                    "interval_end": interval_definition[1],
                    "entry_conditional": conditional,
                    "body": body_sources,
                }
            )

        functor_content = {"args": args, "regions": regions}
        return functor_content

    def visit_StencilImplementation(
        self, node: gt_ir.StencilImplementation
    ) -> Dict[str, Dict[str, str]]:
        offset_limit = _extract_max_k_offset(node)
        k_axis = {"n_intervals": 1, "offset_limit": offset_limit}
        max_extent = functools.reduce(
            lambda a, b: a | b, node.fields_extents.values(), gt_definitions.Extent.zeros()
        )
        halo_sizes = tuple(max(lower, upper) for lower, upper in max_extent.to_boundary())
        constants = {}
        if node.externals:
            for name, value in node.externals.items():
                value = self._make_cpp_value(name)
                if value is not None:
                    constants[name] = value

        arg_fields = []
        tmp_fields = []
        storage_ids = []
        used_axes = dict()
        all_axes = [axis.lower() for axis in gt_definitions.CartesianSpace.names]

        max_ndim = 0
        for name, field_decl in node.fields.items():
            if name not in node.unreferenced:
                max_ndim = max(max_ndim, len(field_decl.axes))
                axes = "".join(field_decl.axes).lower()
                selector = ["1" if axis in axes else "0" for axis in all_axes]
                used_axes[axes] = dict(name=axes.lower(), selector=", ".join(selector))

                field_attributes = {
                    "name": field_decl.name,
                    "dtype": self._make_cpp_type(field_decl.data_type),
<<<<<<< HEAD
                    "naxes": len(field_decl.axes),
                    "selector": tuple(
                        axis in field_decl.axes for axis in self.impl_node.domain.axes_names
                    ),
=======
                    "axes": axes,
>>>>>>> 2aee6a0a
                }

                if field_decl.is_api:
                    if field_decl.layout_id not in storage_ids:
                        storage_ids.append(field_decl.layout_id)
                    field_attributes["layout_id"] = storage_ids.index(field_decl.layout_id)
                    arg_fields.append(field_attributes)
                else:
                    tmp_fields.append(field_attributes)

        parameters = [
            {"name": parameter.name, "dtype": self._make_cpp_type(parameter.data_type)}
            for name, parameter in node.parameters.items()
            if name not in node.unreferenced
        ]

        stage_extents = {}
        requires_positional = False
        stage_functors = {}
        for multi_stage in node.multi_stages:
            for group in multi_stage.groups:
                for stage in group.stages:
                    compute_extent = stage.compute_extent
                    extents: List[int] = []
                    for i in range(compute_extent.ndims - 1):
                        extents.extend(
                            (compute_extent.lower_indices[i], compute_extent.upper_indices[i])
                        )
                    stage_extents[stage.name] = ", ".join([str(extent) for extent in extents])
                    if stage.parallel_interval is not None:
                        requires_positional = True
                    stage_functors[stage.name] = self.visit(stage)

        multi_stages = []
        for multi_stage in node.multi_stages:
            steps = [[stage.name for stage in group.stages] for group in multi_stage.groups]
            multi_stages.append({"exec": str(multi_stage.iteration_order).lower(), "steps": steps})

        template_args = dict(
            arg_fields=arg_fields,
            constants=constants,
            gt_backend=self.gt_backend_t,
            halo_sizes=halo_sizes,
            k_axis=k_axis,
            module_name=self.module_name,
            requires_positional=requires_positional,
            multi_stages=multi_stages,
            parameters=parameters,
            stage_functors=stage_functors,
            stage_extents=stage_extents,
            stencil_unique_name=self.class_name,
            tmp_fields=tmp_fields,
            used_axes=used_axes.values(),
        )

        sources: Dict[str, Dict[str, str]] = {"computation": {}, "bindings": {}}
        for key, template in self.templates.items():
            if key in self.COMPUTATION_FILES:
                sources["computation"][key] = template.render(**template_args)
            elif key in self.BINDINGS_FILES:
                sources["bindings"][key] = template.render(**template_args)

        return sources


class BaseGTBackend(gt_backend.BasePyExtBackend, gt_backend.CLIBackendMixin):

    GT_BACKEND_OPTS = {
        "add_profile_info": {"versioning": True, "type": bool},
        "clean": {"versioning": False, "type": bool},
        "debug_mode": {"versioning": True, "type": bool},
        "verbose": {"versioning": False, "type": bool},
    }

    GT_BACKEND_T: str

    MODULE_GENERATOR_CLASS = gt_backend.PyExtModuleGenerator

    PYEXT_GENERATOR_CLASS = GTPyExtGenerator

    def generate(self) -> Type["StencilObject"]:
        self.check_options(self.builder.options)

        implementation_ir = self.builder.implementation_ir

        # Generate the Python binary extension (checking if GridTools sources are installed)
        if not gt_src_manager.has_gt_sources() and not gt_src_manager.install_gt_sources():
            raise RuntimeError("Missing GridTools sources.")

        pyext_module_name: Optional[str]
        pyext_file_path: Optional[str]
        if implementation_ir.has_effect:
            pyext_module_name, pyext_file_path = self.generate_extension()
        else:
            # if computation has no effect, there is no need to create an extension
            pyext_module_name, pyext_file_path = None, None

        # Generate and return the Python wrapper class
        return self.make_module(
            pyext_module_name=pyext_module_name, pyext_file_path=pyext_file_path
        )

    def generate_computation(self) -> Dict[str, Union[str, Dict]]:
        dir_name = f"{self.builder.options.name}_src"
        src_files = self.make_extension_sources()
        return {dir_name: src_files["computation"]}

    def generate_bindings(self, language_name: str) -> Dict[str, Union[str, Dict]]:
        if language_name != "python":
            return super().generate_bindings(language_name)
        dir_name = f"{self.builder.options.name}_src"
        src_files = self.make_extension_sources()
        return {dir_name: src_files["bindings"]}

    @abc.abstractmethod
    def generate_extension(self, **kwargs: Any) -> Tuple[str, str]:
        """
        Generate and build a python extension for the stencil computation.

        Returns the name and file path (as string) of the compiled extension ".so" module.
        """
        pass

    def make_extension(self, *, uses_cuda: bool = False) -> Tuple[str, str]:
        # Generate source
        if not self.builder.options._impl_opts.get("disable-code-generation", False):
            gt_pyext_sources: Dict[str, Any] = self.make_extension_sources()
            gt_pyext_sources = {**gt_pyext_sources["computation"], **gt_pyext_sources["bindings"]}
        else:
            # Pass NOTHING to the self.builder means try to reuse the source code files
            gt_pyext_sources = {
                key: gt_utils.NOTHING for key in self.PYEXT_GENERATOR_CLASS.TEMPLATE_FILES.keys()
            }

        # Build extension module
        pyext_opts = dict(
            verbose=self.builder.options.backend_opts.get("verbose", False),
            clean=self.builder.options.backend_opts.get("clean", False),
            **pyext_builder.get_gt_pyext_build_opts(
                debug_mode=self.builder.options.backend_opts.get("debug_mode", False),
                add_profile_info=self.builder.options.backend_opts.get("add_profile_info", True),
                uses_cuda=uses_cuda,
            ),
        )

        result = self.build_extension_module(gt_pyext_sources, pyext_opts, uses_cuda=uses_cuda)
        return result

    def make_extension_sources(self) -> Dict[str, Dict[str, str]]:
        """Generate the source for the stencil independently from use case."""
        if "computation_src" in self.builder.backend_data:
            return self.builder.backend_data["computation_src"]
        class_name = (
            self.pyext_class_name if self.builder.stencil_id else self.builder.options.name
        )
        module_name = (
            self.pyext_module_name
            if self.builder.stencil_id
            else f"{self.builder.options.name}_pyext"
        )
        gt_pyext_generator = self.PYEXT_GENERATOR_CLASS(
            class_name, module_name, self.GT_BACKEND_T, self.builder.options
        )
        gt_pyext_sources = gt_pyext_generator(self.builder.implementation_ir)
        final_ext = ".cu" if self.languages and self.languages["computation"] == "cuda" else ".cpp"
        comp_src = gt_pyext_sources["computation"]
        for key in [k for k in comp_src.keys() if k.endswith(".src")]:
            comp_src[key.replace(".src", final_ext)] = comp_src.pop(key)
        self.builder.backend_data["computation_src"] = gt_pyext_sources
        return gt_pyext_sources


@gt_backend.register
class GTX86Backend(BaseGTBackend):

    GT_BACKEND_T = "x86"

    name = "gtx86"
    options = BaseGTBackend.GT_BACKEND_OPTS
    storage_info = {
        "alignment": 1,
        "device": "cpu",
        "layout_map": make_x86_layout_map,
        "is_compatible_layout": x86_is_compatible_layout,
        "is_compatible_type": gtcpu_is_compatible_type,
    }

    languages = {"computation": "c++", "bindings": ["python"]}

    def generate_extension(self, **kwargs: Any) -> Tuple[str, str]:
        return self.make_extension(uses_cuda=False)


@gt_backend.register
class GTMCBackend(BaseGTBackend):

    GT_BACKEND_T = "mc"

    name = "gtmc"
    options = BaseGTBackend.GT_BACKEND_OPTS
    storage_info = {
        "alignment": 8,
        "device": "cpu",
        "layout_map": make_mc_layout_map,
        "is_compatible_layout": mc_is_compatible_layout,
        "is_compatible_type": gtcpu_is_compatible_type,
    }

    languages = {"computation": "c++", "bindings": ["python"]}

    def generate_extension(self, **kwargs: Any) -> Tuple[str, str]:
        return self.make_extension(uses_cuda=False)


class GTCUDAPyModuleGenerator(gt_backend.CUDAPyExtModuleGenerator):
    def generate_pre_run(self) -> str:
        field_names = [
            key
            for key in self.args_data["field_info"]
            if self.args_data["field_info"][key] is not None
        ]

        return "\n".join([f + ".host_to_device()" for f in field_names])

    def generate_post_run(self) -> str:
        output_field_names = [
            name
            for name, info in self.args_data["field_info"].items()
            if info is not None and info.access == gt_definitions.AccessKind.READ_WRITE
        ]

        return "\n".join([f + "._set_device_modified()" for f in output_field_names])


@gt_backend.register
class GTCUDABackend(BaseGTBackend):

    MODULE_GENERATOR_CLASS = GTCUDAPyModuleGenerator

    GT_BACKEND_T = "cuda"

    name = "gtcuda"
    options = BaseGTBackend.GT_BACKEND_OPTS
    storage_info = {
        "alignment": 32,
        "device": "gpu",
        "layout_map": cuda_layout,
        "is_compatible_layout": cuda_is_compatible_layout,
        "is_compatible_type": cuda_is_compatible_type,
    }

    languages = {"computation": "cuda", "bindings": ["python"]}

    def generate_extension(self, **kwargs: Any) -> Tuple[str, str]:
        return self.make_extension(uses_cuda=True)<|MERGE_RESOLUTION|>--- conflicted
+++ resolved
@@ -507,14 +507,10 @@
                 field_attributes = {
                     "name": field_decl.name,
                     "dtype": self._make_cpp_type(field_decl.data_type),
-<<<<<<< HEAD
                     "naxes": len(field_decl.axes),
                     "selector": tuple(
                         axis in field_decl.axes for axis in self.impl_node.domain.axes_names
                     ),
-=======
-                    "axes": axes,
->>>>>>> 2aee6a0a
                 }
 
                 if field_decl.is_api:

# -*- coding: utf-8 -*-
#
# GT4Py - GridTools4Py - GridTools for Python
#
# Copyright (c) 2014-2020, ETH Zurich
# All rights reserved.
#
# This file is part the GT4Py project and the GridTools framework.
# GT4Py is free software: you can redistribute it and/or modify it under
# the terms of the GNU General Public License as published by the
# Free Software Foundation, either version 3 of the License, or any later
# version. See the LICENSE.txt file at the top-level directory of this
# distribution for a copy of the license or check <https://www.gnu.org/licenses/>.
#
# SPDX-License-Identifier: GPL-3.0-or-later

import abc
import functools
import numbers
import os
from typing import TYPE_CHECKING, Any, Dict, List, Optional, Tuple, Type, Union

import jinja2
import numpy as np

from gt4py import backend as gt_backend
from gt4py import definitions as gt_definitions
from gt4py import gt_src_manager
from gt4py import ir as gt_ir
from gt4py import utils as gt_utils
from gt4py.utils import text as gt_text

from . import pyext_builder


if TYPE_CHECKING:
    from gt4py.stencil_object import StencilObject
    from gt4py.storage.storage import Storage


def make_x86_layout_map(mask: Tuple[int, ...]) -> Tuple[Optional[int], ...]:
    ctr = iter(range(sum(mask)))
    if len(mask) < 3:
        layout: List[Optional[int]] = [next(ctr) if m else None for m in mask]
    else:
        swapped_mask: List[Optional[int]] = [*mask[3:], *mask[:3]]
        layout = [next(ctr) if m else None for m in swapped_mask]

        layout = [*layout[-3:], *layout[:-3]]

    return tuple(layout)


def x86_is_compatible_layout(field: "Storage") -> bool:
    stride = 0
    layout_map = make_x86_layout_map(field.mask)
    flattened_layout = [index for index in layout_map if index is not None]
    if len(field.strides) < len(flattened_layout):
        return False
    for dim in reversed(np.argsort(flattened_layout)):
        if field.strides[dim] < stride:
            return False
        stride = field.strides[dim]
    return True


def gtcpu_is_compatible_type(field: "Storage") -> bool:
    return isinstance(field, np.ndarray)


def make_mc_layout_map(mask: Tuple[int, ...]) -> Tuple[Optional[int], ...]:
    ctr = reversed(range(sum(mask)))
    if len(mask) < 3:
        layout: List[Optional[int]] = [next(ctr) if m else None for m in mask]
    else:
        swapped_mask: List[Optional[int]] = list(mask)
        tmp = swapped_mask[1]
        swapped_mask[1] = swapped_mask[2]
        swapped_mask[2] = tmp

        layout = [next(ctr) if m else None for m in swapped_mask]

        tmp = layout[1]
        layout[1] = layout[2]
        layout[2] = tmp

    return tuple(layout)


def mc_is_compatible_layout(field: "Storage") -> bool:
    stride = 0
    layout_map = make_mc_layout_map(field.mask)
    flattened_layout = [index for index in layout_map if index is not None]
    if len(field.strides) < len(flattened_layout):
        return False
    for dim in reversed(np.argsort(flattened_layout)):
        if field.strides[dim] < stride:
            return False
        stride = field.strides[dim]
    return True


def cuda_layout(mask: Tuple[int, ...]) -> Tuple[Optional[int], ...]:
    ctr = reversed(range(sum(mask)))
    return tuple([next(ctr) if m else None for m in mask])


def cuda_is_compatible_layout(field: "Storage") -> bool:
    stride = 0
    layout_map = cuda_layout(field.mask)
    flattened_layout = [index for index in layout_map if index is not None]
    if len(field.strides) < len(flattened_layout):
        return False
    for dim in reversed(np.argsort(flattened_layout)):
        if field.strides[dim] < stride:
            return False
        stride = field.strides[dim]
    return True


def cuda_is_compatible_type(field: Any) -> bool:
    from gt4py.storage.storage import ExplicitlySyncedGPUStorage, GPUStorage

    return isinstance(field, (GPUStorage, ExplicitlySyncedGPUStorage))


class _MaxKOffsetExtractor(gt_ir.IRNodeVisitor):
    @classmethod
    def apply(cls, root_node: gt_ir.Node) -> int:
        return cls()(root_node)

    def __init__(self):
        self.max_offset = 2

    def __call__(self, node: gt_ir.Node) -> int:
        self.visit(node)
        return self.max_offset

    def visit_AxisBound(self, node: gt_ir.AxisBound) -> None:
        self.max_offset = max(self.max_offset, abs(node.offset) + 1)


_extract_max_k_offset = _MaxKOffsetExtractor.apply


class GTPyExtGenerator(gt_ir.IRNodeVisitor):

    TEMPLATE_DIR = os.path.join(os.path.dirname(__file__), "templates")
    TEMPLATE_FILES = {
        "computation.hpp": "computation.hpp.in",
        "computation.src": "computation.src.in",
        "bindings.cpp": "bindings.cpp.in",
    }
    COMPUTATION_FILES = ["computation.hpp", "computation.src"]
    BINDINGS_FILES = ["bindings.cpp"]

    OP_TO_CPP = {
        gt_ir.UnaryOperator.POS: "+",
        gt_ir.UnaryOperator.NEG: "-",
        gt_ir.UnaryOperator.NOT: "!",
        gt_ir.BinaryOperator.ADD: "+",
        gt_ir.BinaryOperator.SUB: "-",
        gt_ir.BinaryOperator.MUL: "*",
        gt_ir.BinaryOperator.DIV: "/",
        gt_ir.BinaryOperator.POW: lambda lhs, rhs: "pow({lhs}, {rhs})".format(lhs=lhs, rhs=rhs),
        gt_ir.BinaryOperator.AND: "&&",
        gt_ir.BinaryOperator.OR: "||",
        gt_ir.BinaryOperator.LT: "<",
        gt_ir.BinaryOperator.LE: "<=",
        gt_ir.BinaryOperator.EQ: "==",
        gt_ir.BinaryOperator.GE: ">=",
        gt_ir.BinaryOperator.GT: ">",
        gt_ir.BinaryOperator.NE: "!=",
    }

    DATA_TYPE_TO_CPP = {
        gt_ir.DataType.BOOL: "bool",
        gt_ir.DataType.INT8: "int8_t",
        gt_ir.DataType.INT16: "int16_t",
        gt_ir.DataType.INT32: "int32_t",
        gt_ir.DataType.INT64: "int64_t",
        gt_ir.DataType.FLOAT32: "float32_t",
        gt_ir.DataType.FLOAT64: "float64_t",
        gt_ir.DataType.DEFAULT: "float64_t",
    }

    NATIVE_FUNC_TO_CPP = {
        gt_ir.NativeFunction.ABS: "fabs",
        gt_ir.NativeFunction.MIN: "min",
        gt_ir.NativeFunction.MAX: "max",
        gt_ir.NativeFunction.MOD: "fmod",
        gt_ir.NativeFunction.SIN: "sin",
        gt_ir.NativeFunction.COS: "cos",
        gt_ir.NativeFunction.TAN: "tan",
        gt_ir.NativeFunction.ARCSIN: "asin",
        gt_ir.NativeFunction.ARCCOS: "acos",
        gt_ir.NativeFunction.ARCTAN: "atan",
        gt_ir.NativeFunction.SQRT: "sqrt",
        gt_ir.NativeFunction.EXP: "exp",
        gt_ir.NativeFunction.LOG: "log",
        gt_ir.NativeFunction.ISFINITE: "isfinite",
        gt_ir.NativeFunction.ISINF: "isinf",
        gt_ir.NativeFunction.ISNAN: "isnan",
        gt_ir.NativeFunction.FLOOR: "floor",
        gt_ir.NativeFunction.CEIL: "ceil",
        gt_ir.NativeFunction.TRUNC: "trunc",
    }

    BUILTIN_TO_CPP = {
        gt_ir.Builtin.NONE: "nullptr",  # really?
        gt_ir.Builtin.FALSE: "false",
        gt_ir.Builtin.TRUE: "true",
    }

    def __init__(self, class_name, module_name, gt_backend_t, options):
        self.class_name = class_name
        self.module_name = module_name
        self.gt_backend_t = gt_backend_t
        self.options = options

        self.templates = {}
        for key, file_name in self.TEMPLATE_FILES.items():
            with open(os.path.join(self.TEMPLATE_DIR, file_name), "r") as f:
                self.templates[key] = jinja2.Template(f.read())
        self.impl_node = None
        self.stage_symbols = None
        self.apply_block_symbols = None
        self.declared_symbols = None

    def __call__(self, impl_node: gt_ir.StencilImplementation) -> Dict[str, Dict[str, str]]:
        assert isinstance(impl_node, gt_ir.StencilImplementation)
        assert impl_node.domain.sequential_axis.name == gt_definitions.CartesianSpace.Axis.K.name

        self.impl_node = impl_node

        self.domain = impl_node.domain
        self.k_splitters: List[Tuple[str, int]] = []

        source = self.visit(impl_node)

        return source

    def _make_cpp_value(self, value: Any) -> Optional[str]:
        if isinstance(value, numbers.Number):
            if isinstance(value, bool):
                value = int(value)
                result: Optional[str] = str(value)
        else:
            result = None

        return result

    def _make_cpp_type(self, data_type: gt_ir.DataType) -> str:
        result = self.DATA_TYPE_TO_CPP[data_type]

        return result

    def _make_cpp_variable(self, decl: gt_ir.VarDecl) -> str:
        result = "{t} {name};".format(t=self._make_cpp_type(decl.data_type), name=decl.name)

        return result

    def visit_ScalarLiteral(self, node: gt_ir.ScalarLiteral) -> str:
        source = "{dtype}{{{value}}}".format(
            dtype=self.DATA_TYPE_TO_CPP[node.data_type], value=node.value
        )

        return source

    def visit_FieldRef(self, node: gt_ir.FieldRef, **kwargs: Any) -> str:
        assert node.name in self.apply_block_symbols
        offset = [node.offset.get(name, 0) for name in self.domain.axes_names]
        if not all(i == 0 for i in offset):
            idx = ", ".join(str(i) for i in offset)
        else:
            idx = ""
        source = "eval({name}({idx}))".format(name=node.name, idx=idx)

        return source

    def visit_VarRef(self, node: gt_ir.VarRef, *, write_context: bool = False) -> str:
        assert node.name in self.apply_block_symbols

        if write_context and node.name not in self.declared_symbols:
            self.declared_symbols.add(node.name)
            source = self._make_cpp_type(self.apply_block_symbols[node.name].data_type) + " "
        else:
            source = ""

        idx = ", ".join(str(i) for i in node.index) if node.index else ""

        if node.name in self.impl_node.parameters:
            source += "eval({name}({idx}))".format(name=node.name, idx=idx)
        else:
            source += "{name}".format(name=node.name)
            if idx:
                source += "[{idx}]".format(idx=idx)

        return source

    def visit_UnaryOpExpr(self, node: gt_ir.UnaryOpExpr) -> str:
        fmt = "({})" if isinstance(node.arg, gt_ir.CompositeExpr) else "{}"
        source = "{op}{expr}".format(
            op=self.OP_TO_CPP[node.op], expr=fmt.format(self.visit(node.arg))
        )

        return source

    def visit_BinOpExpr(self, node: gt_ir.BinOpExpr) -> str:
        lhs_fmt = "({})" if isinstance(node.lhs, gt_ir.CompositeExpr) else "{}"
        lhs_expr = lhs_fmt.format(self.visit(node.lhs))
        rhs_fmt = "({})" if isinstance(node.rhs, gt_ir.CompositeExpr) else "{}"
        rhs_expr = rhs_fmt.format(self.visit(node.rhs))

        cpp_op = self.OP_TO_CPP[node.op]
        if callable(cpp_op):
            source = cpp_op(lhs_expr, rhs_expr)
        else:
            source = "{lhs} {op} {rhs}".format(lhs=lhs_expr, op=cpp_op, rhs=rhs_expr)

        return source

    def visit_Cast(self, node: gt_ir.Cast) -> str:
        expr = self.visit(node.expr)
        dtype = self.DATA_TYPE_TO_CPP[node.dtype]
        return f"static_cast<{dtype}>({expr})"

    def visit_BuiltinLiteral(self, node: gt_ir.BuiltinLiteral) -> str:
        return self.BUILTIN_TO_CPP[node.value]

    def visit_NativeFuncCall(self, node: gt_ir.NativeFuncCall) -> str:
        call = self.NATIVE_FUNC_TO_CPP[node.func]
        if self.gt_backend_t != "cuda":
            call = "std::" + call
        args = ",".join(self.visit(arg) for arg in node.args)
        return f"{call}({args})"

    def visit_TernaryOpExpr(self, node: gt_ir.TernaryOpExpr) -> str:
        then_fmt = "({})" if isinstance(node.then_expr, gt_ir.CompositeExpr) else "{}"
        else_fmt = "({})" if isinstance(node.else_expr, gt_ir.CompositeExpr) else "{}"
        source = "({condition}) ? {then_expr} : {else_expr}".format(
            condition=self.visit(node.condition),
            then_expr=then_fmt.format(self.visit(node.then_expr)),
            else_expr=else_fmt.format(self.visit(node.else_expr)),
        )

        return source

    def visit_Assign(self, node: gt_ir.Assign) -> List[str]:
        lhs = self.visit(node.target, write_context=True)
        rhs = self.visit(node.value)
        source = "{lhs} = {rhs};".format(lhs=lhs, rhs=rhs)

        return [source]

    def visit_BlockStmt(self, node: gt_ir.BlockStmt) -> str:
        body_sources = gt_text.TextBlock()
        for stmt in node.stmts:
            body_sources.extend(self.visit(stmt))

        return body_sources.text

    def visit_If(self, node: gt_ir.If) -> gt_text.TextBlock:
        body_sources = gt_text.TextBlock()
        body_sources.append("if ({condition}) {{".format(condition=self.visit(node.condition)))
        for stmt in node.main_body.stmts:
            body_sources.extend(self.visit(stmt))
        if node.else_body:
            body_sources.append("} else {")

            for stmt in node.else_body.stmts:
                body_sources.extend(self.visit(stmt))

        body_sources.append("}")
        return body_sources

    def visit_AxisBound(self, node: gt_ir.AxisBound) -> Tuple[int, int]:
        if node.level == gt_ir.LevelMarker.START:
            level = 0
        elif node.level == gt_ir.LevelMarker.END:
            level = len(self.k_splitters) + 1
        else:
            raise NotImplementedError("VarRefs are not yet supported")

        # Shift offset to make it relative to the splitter (in-between levels)
        offset = node.offset + 1 if node.offset >= 0 else node.offset

        return level, offset

    def visit_AxisInterval(
        self, node: gt_ir.AxisInterval
    ) -> Tuple[Tuple[int, int], Tuple[int, int]]:
        start_splitter, start_offset = self.visit(node.start)
        end_splitter, end_offset = self.visit(node.end)

        # Transform range from excluded endpoint to including endpoint
        end_offset = -1 if end_offset == 1 else end_offset - 1

        return (start_splitter, start_offset), (end_splitter, end_offset)

    def visit_ApplyBlock(
        self, node: gt_ir.ApplyBlock
    ) -> Tuple[Tuple[Tuple[int, int], Tuple[int, int]], str]:
        interval_definition = self.visit(node.interval)

        body_sources = gt_text.TextBlock()

        self.declared_symbols = set()
        for name, var_decl in node.local_symbols.items():
            assert isinstance(var_decl, gt_ir.VarDecl)
            body_sources.append(self._make_cpp_variable(var_decl))
            self.declared_symbols.add(name)

        self.apply_block_symbols = {**self.stage_symbols, **node.local_symbols}
        body_sources.extend(self.visit(node.body))

        return interval_definition, body_sources.text

    def visit_Stage(self, node: gt_ir.Stage) -> Dict[str, Any]:
        # Initialize symbols for the generation of references in this stage
        self.stage_symbols = {}
        args = []
        for accessor in node.accessors:
            self.stage_symbols[accessor.symbol] = accessor
            arg = {"name": accessor.symbol, "access_type": "in", "extent": None}
            if isinstance(accessor, gt_ir.FieldAccessor):
                arg["access_type"] = (
                    "in" if accessor.intent == gt_ir.AccessIntent.READ_ONLY else "inout"
                )
                arg["extent"] = gt_utils.flatten(accessor.extent)
            args.append(arg)

        # Create regions and computations
        regions = []
        for apply_block in node.apply_blocks:
            interval_definition, body_sources = self.visit(apply_block)
            regions.append(
                {
                    "interval_start": interval_definition[0],
                    "interval_end": interval_definition[1],
                    "body": body_sources,
                }
            )
        functor_content = {"args": args, "regions": regions}

        return functor_content

    def visit_StencilImplementation(
        self, node: gt_ir.StencilImplementation
    ) -> Dict[str, Dict[str, str]]:
        offset_limit = _extract_max_k_offset(node)
        k_axis = {"n_intervals": 1, "offset_limit": offset_limit}
        max_extent = functools.reduce(
            lambda a, b: a | b, node.fields_extents.values(), gt_definitions.Extent.zeros()
        )
        halo_sizes = tuple(max(lower, upper) for lower, upper in max_extent.to_boundary())
        constants = {}
        if node.externals:
            for name, value in node.externals.items():
                value = self._make_cpp_value(name)
                if value is not None:
                    constants[name] = value

        arg_fields = []
        tmp_fields = []
        storage_ids = []
        max_ndim = 0
        for name, field_decl in node.fields.items():
            if name not in node.unreferenced:
                max_ndim = max(max_ndim, len(field_decl.axes))
                field_attributes = {
                    "name": field_decl.name,
                    "dtype": self._make_cpp_type(field_decl.data_type),
                    "naxes": len(field_decl.axes),
                    "selector": tuple(
                        axis in field_decl.axes for axis in self.impl_node.domain.axes_names
                    ),
                }
                if field_decl.is_api:
                    if field_decl.layout_id not in storage_ids:
                        storage_ids.append(field_decl.layout_id)
                    field_attributes["layout_id"] = storage_ids.index(field_decl.layout_id)
                    arg_fields.append(field_attributes)
                else:
                    tmp_fields.append(field_attributes)

        parameters = [
            {"name": parameter.name, "dtype": self._make_cpp_type(parameter.data_type)}
            for name, parameter in node.parameters.items()
            if name not in node.unreferenced
        ]

        stage_extents = {}
        stage_functors = {}
        for multi_stage in node.multi_stages:
            for group in multi_stage.groups:
                for stage in group.stages:
                    compute_extent = stage.compute_extent
                    extents: List[int] = []
                    for i in range(compute_extent.ndims - 1):
                        extents.extend(
                            (compute_extent.lower_indices[i], compute_extent.upper_indices[i])
                        )
                    stage_extents[stage.name] = ", ".join([str(extent) for extent in extents])
                    stage_functors[stage.name] = self.visit(stage)

        multi_stages = []
        for multi_stage in node.multi_stages:
            steps = [[stage.name for stage in group.stages] for group in multi_stage.groups]
            multi_stages.append({"exec": str(multi_stage.iteration_order).lower(), "steps": steps})

        template_args = dict(
            arg_fields=arg_fields,
            constants=constants,
            gt_backend=self.gt_backend_t,
            halo_sizes=halo_sizes,
            k_axis=k_axis,
            module_name=self.module_name,
            multi_stages=multi_stages,
            parameters=parameters,
            stage_functors=stage_functors,
            stage_extents=stage_extents,
            stencil_unique_name=self.class_name,
            tmp_fields=tmp_fields,
        )

        sources: Dict[str, Dict[str, str]] = {"computation": {}, "bindings": {}}
        for key, template in self.templates.items():
            if key in self.COMPUTATION_FILES:
                sources["computation"][key] = template.render(**template_args)
            elif key in self.BINDINGS_FILES:
                sources["bindings"][key] = template.render(**template_args)

        return sources


class BaseGTBackend(gt_backend.BasePyExtBackend, gt_backend.CLIBackendMixin):

    GT_BACKEND_OPTS = {
        "add_profile_info": {"versioning": True, "type": bool},
        "clean": {"versioning": False, "type": bool},
        "debug_mode": {"versioning": True, "type": bool},
        "verbose": {"versioning": False, "type": bool},
    }

    GT_BACKEND_T: str

    MODULE_GENERATOR_CLASS = gt_backend.PyExtModuleGenerator

    PYEXT_GENERATOR_CLASS = GTPyExtGenerator

    def generate(self) -> Type["StencilObject"]:
        self.check_options(self.builder.options)

        implementation_ir = self.builder.implementation_ir

        # Generate the Python binary extension (checking if GridTools sources are installed)
        if not gt_src_manager.has_gt_sources() and not gt_src_manager.install_gt_sources():
            raise RuntimeError("Missing GridTools sources.")

        pyext_module_name: Optional[str]
        pyext_file_path: Optional[str]
        if implementation_ir.has_effect:
            pyext_module_name, pyext_file_path = self.generate_extension()
        else:
            # if computation has no effect, there is no need to create an extension
            pyext_module_name, pyext_file_path = None, None

        # Generate and return the Python wrapper class
        return self.make_module(
            pyext_module_name=pyext_module_name,
            pyext_file_path=pyext_file_path,
        )

    def generate_computation(self) -> Dict[str, Union[str, Dict]]:
        dir_name = f"{self.builder.options.name}_src"
        src_files = self.make_extension_sources()
        return {dir_name: src_files["computation"]}

    def generate_bindings(self, language_name: str) -> Dict[str, Union[str, Dict]]:
        if language_name != "python":
            return super().generate_bindings(language_name)
        dir_name = f"{self.builder.options.name}_src"
        src_files = self.make_extension_sources()
        return {dir_name: src_files["bindings"]}

    @abc.abstractmethod
    def generate_extension(self, **kwargs: Any) -> Tuple[str, str]:
        """
        Generate and build a python extension for the stencil computation.

        Returns the name and file path (as string) of the compiled extension ".so" module.
        """
        pass

    def make_extension(self, *, uses_cuda: bool = False) -> Tuple[str, str]:
        # Generate source
        if not self.builder.options._impl_opts.get("disable-code-generation", False):
            gt_pyext_sources: Dict[str, Any] = self.make_extension_sources()
            gt_pyext_sources = {**gt_pyext_sources["computation"], **gt_pyext_sources["bindings"]}
        else:
            # Pass NOTHING to the self.builder means try to reuse the source code files
            gt_pyext_sources = {
                key: gt_utils.NOTHING for key in self.PYEXT_GENERATOR_CLASS.TEMPLATE_FILES.keys()
            }

        # Build extension module
        pyext_opts = dict(
            verbose=self.builder.options.backend_opts.get("verbose", False),
            clean=self.builder.options.backend_opts.get("clean", False),
            **pyext_builder.get_gt_pyext_build_opts(
                debug_mode=self.builder.options.backend_opts.get("debug_mode", False),
                add_profile_info=self.builder.options.backend_opts.get("add_profile_info", False),
                uses_cuda=uses_cuda,
            ),
        )

        result = self.build_extension_module(gt_pyext_sources, pyext_opts, uses_cuda=uses_cuda)
        return result

    def make_extension_sources(self) -> Dict[str, Dict[str, str]]:
        """Generate the source for the stencil independently from use case."""
        if "computation_src" in self.builder.backend_data:
            return self.builder.backend_data["computation_src"]
        class_name = (
            self.pyext_class_name if self.builder.stencil_id else self.builder.options.name
        )
        module_name = (
            self.pyext_module_name
            if self.builder.stencil_id
            else f"{self.builder.options.name}_pyext"
        )
        gt_pyext_generator = self.PYEXT_GENERATOR_CLASS(
            class_name, module_name, self.GT_BACKEND_T, self.builder.options
        )
        gt_pyext_sources = gt_pyext_generator(self.builder.implementation_ir)
        final_ext = ".cu" if self.languages and self.languages["computation"] == "cuda" else ".cpp"
        comp_src = gt_pyext_sources["computation"]
        for key in [k for k in comp_src.keys() if k.endswith(".src")]:
            comp_src[key.replace(".src", final_ext)] = comp_src.pop(key)
        self.builder.backend_data["computation_src"] = gt_pyext_sources
        return gt_pyext_sources


@gt_backend.register
class GTX86Backend(BaseGTBackend):

    GT_BACKEND_T = "x86"

    name = "gtx86"
    options = BaseGTBackend.GT_BACKEND_OPTS
    storage_info = {
        "alignment": 1,
        "device": "cpu",
        "layout_map": make_x86_layout_map,
        "is_compatible_layout": x86_is_compatible_layout,
        "is_compatible_type": gtcpu_is_compatible_type,
    }

    languages = {"computation": "c++", "bindings": ["python"]}

    def generate_extension(self, **kwargs: Any) -> Tuple[str, str]:
        return self.make_extension(uses_cuda=False)


@gt_backend.register
class GTMCBackend(BaseGTBackend):

    GT_BACKEND_T = "mc"

    name = "gtmc"
    options = BaseGTBackend.GT_BACKEND_OPTS
    storage_info = {
        "alignment": 8,
        "device": "cpu",
        "layout_map": make_mc_layout_map,
        "is_compatible_layout": mc_is_compatible_layout,
        "is_compatible_type": gtcpu_is_compatible_type,
    }

    languages = {"computation": "c++", "bindings": ["python"]}

    def generate_extension(self, **kwargs: Any) -> Tuple[str, str]:
        return self.make_extension(uses_cuda=False)


class GTCUDAPyModuleGenerator(gt_backend.CUDAPyExtModuleGenerator):
    def generate_pre_run(self) -> str:
        field_names = [
            key
            for key in self.args_data["field_info"]
            if self.args_data["field_info"][key] is not None
        ]

        return "\n".join([f + ".host_to_device()" for f in field_names])

    def generate_post_run(self) -> str:
        output_field_names = [
            name
            for name, info in self.args_data["field_info"].items()
<<<<<<< HEAD
            if info is not None and info.access == gt_definitions.AccessKind.READ_WRITE
=======
            if info and info.access == gt_definitions.AccessKind.READ_WRITE
>>>>>>> 7a8b2f6a
        ]

        return "\n".join([f + "._set_device_modified()" for f in output_field_names])


@gt_backend.register
class GTCUDABackend(BaseGTBackend):

    MODULE_GENERATOR_CLASS = GTCUDAPyModuleGenerator

    GT_BACKEND_T = "cuda"

    name = "gtcuda"
    options = BaseGTBackend.GT_BACKEND_OPTS
    storage_info = {
        "alignment": 32,
        "device": "gpu",
        "layout_map": cuda_layout,
        "is_compatible_layout": cuda_is_compatible_layout,
        "is_compatible_type": cuda_is_compatible_type,
    }

    languages = {"computation": "cuda", "bindings": ["python"]}

    def generate_extension(self, **kwargs: Any) -> Tuple[str, str]:
        return self.make_extension(uses_cuda=True)<|MERGE_RESOLUTION|>--- conflicted
+++ resolved
@@ -698,11 +698,7 @@
         output_field_names = [
             name
             for name, info in self.args_data["field_info"].items()
-<<<<<<< HEAD
             if info is not None and info.access == gt_definitions.AccessKind.READ_WRITE
-=======
-            if info and info.access == gt_definitions.AccessKind.READ_WRITE
->>>>>>> 7a8b2f6a
         ]
 
         return "\n".join([f + "._set_device_modified()" for f in output_field_names])

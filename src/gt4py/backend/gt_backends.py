# -*- coding: utf-8 -*-
#
# GT4Py - GridTools4Py - GridTools for Python
#
# Copyright (c) 2014-2021, ETH Zurich
# All rights reserved.
#
# This file is part the GT4Py project and the GridTools framework.
# GT4Py is free software: you can redistribute it and/or modify it under
# the terms of the GNU General Public License as published by the
# Free Software Foundation, either version 3 of the License, or any later
# version. See the LICENSE.txt file at the top-level directory of this
# distribution for a copy of the license or check <https://www.gnu.org/licenses/>.
#
# SPDX-License-Identifier: GPL-3.0-or-later

import abc
import functools
import numbers
import os
from typing import TYPE_CHECKING, Any, Dict, List, Optional, Tuple, Type, Union

import jinja2
import numpy as np

from gt4py import backend as gt_backend
from gt4py import definitions as gt_definitions
from gt4py import gt_src_manager
from gt4py import ir as gt_ir
from gt4py import utils as gt_utils
from gt4py.utils import text as gt_text

from . import pyext_builder
from .module_generator import CUDAPyExtModuleGenerator, PyExtModuleGenerator


if TYPE_CHECKING:
    from gt4py.stencil_object import StencilObject
    from gt4py.storage.storage import Storage


def make_x86_layout_map(mask: Tuple[int, ...]) -> Tuple[Optional[int], ...]:
    ctr = iter(range(sum(mask)))
    if len(mask) < 3:
        layout: List[Optional[int]] = [next(ctr) if m else None for m in mask]
    else:
        swapped_mask: List[Optional[int]] = [*mask[3:], *mask[:3]]
        layout = [next(ctr) if m else None for m in swapped_mask]

        layout = [*layout[-3:], *layout[:-3]]

    return tuple(layout)


def x86_is_compatible_layout(field: "Storage") -> bool:
    stride = 0
    layout_map = make_x86_layout_map(field.mask)
    flattened_layout = [index for index in layout_map if index is not None]
    if len(field.strides) < len(flattened_layout):
        return False
    for dim in reversed(np.argsort(flattened_layout)):
        if field.strides[dim] < stride:
            return False
        stride = field.strides[dim]
    return True


def gtcpu_is_compatible_type(field: "Storage") -> bool:
    return isinstance(field, np.ndarray)


def make_mc_layout_map(mask: Tuple[int, ...]) -> Tuple[Optional[int], ...]:
    ctr = reversed(range(sum(mask)))
    if len(mask) < 3:
        layout: List[Optional[int]] = [next(ctr) if m else None for m in mask]
    else:
        swapped_mask: List[Optional[int]] = list(mask)
        tmp = swapped_mask[1]
        swapped_mask[1] = swapped_mask[2]
        swapped_mask[2] = tmp

        layout = [next(ctr) if m else None for m in swapped_mask]

        tmp = layout[1]
        layout[1] = layout[2]
        layout[2] = tmp

    return tuple(layout)


def mc_is_compatible_layout(field: "Storage") -> bool:
    stride = 0
    layout_map = make_mc_layout_map(field.mask)
    flattened_layout = [index for index in layout_map if index is not None]
    if len(field.strides) < len(flattened_layout):
        return False
    for dim in reversed(np.argsort(flattened_layout)):
        if field.strides[dim] < stride:
            return False
        stride = field.strides[dim]
    return True


def make_cuda_layout_map(mask: Tuple[int, ...]) -> Tuple[Optional[int], ...]:
    ctr = reversed(range(sum(mask)))
    return tuple([next(ctr) if m else None for m in mask])


def cuda_is_compatible_layout(field: "Storage") -> bool:
    stride = 0
    layout_map = make_cuda_layout_map(field.mask)
    flattened_layout = [index for index in layout_map if index is not None]
    if len(field.strides) < len(flattened_layout):
        return False
    for dim in reversed(np.argsort(flattened_layout)):
        if field.strides[dim] < stride:
            return False
        stride = field.strides[dim]
    return True


def cuda_is_compatible_type(field: Any) -> bool:
    from gt4py.storage.storage import ExplicitlySyncedGPUStorage, GPUStorage

    return isinstance(field, (GPUStorage, ExplicitlySyncedGPUStorage))


class LowerHorizontalIfPass(gt_ir.IRNodeMapper):
    @classmethod
    def apply(cls, impl_node: gt_ir.StencilImplementation) -> None:
        cls(impl_node.domain).visit(impl_node)

    def __init__(self, domain: gt_ir.Domain):
        self.domain = domain
        self.extent: Optional[gt_ir.Extent] = None

    def visit_Stage(
        self, path: tuple, node_name: str, node: gt_ir.Stage
    ) -> Tuple[bool, gt_ir.Stage]:
        self.extent = node.compute_extent
        return self.generic_visit(path, node_name, node)

    def visit_HorizontalIf(
        self, path: tuple, node_name: str, node: gt_ir.HorizontalIf
    ) -> Tuple[bool, gt_ir.If]:
        assert self.extent is not None

        conditions = []
        for axis, interval in node.intervals.items():
            extent = self.extent[self.domain.index(axis)]

            if (
                interval.start.level == interval.end.level
                and interval.start.offset == interval.end.offset - 1
            ):
                # Use a single condition
                conditions.append(
                    gt_ir.BinOpExpr(
                        op=gt_ir.BinaryOperator.EQ,
                        lhs=gt_ir.AxisIndex(axis=axis),
                        rhs=gt_ir.AxisOffset(
                            axis=axis, endpt=interval.start.level, offset=interval.start.offset
                        ),
                    )
                )
            else:
                # start
                if (
                    interval.start.level != gt_ir.LevelMarker.START
                    or interval.start.offset > extent[0]
                ):
                    conditions.append(
                        gt_ir.BinOpExpr(
                            op=gt_ir.BinaryOperator.GE,
                            lhs=gt_ir.AxisIndex(axis=axis),
                            rhs=gt_ir.AxisOffset(
                                axis=axis, endpt=interval.start.level, offset=interval.start.offset
                            ),
                        )
                    )

                # end
                if interval.end.level != gt_ir.LevelMarker.END or interval.end.offset < extent[1]:
                    conditions.append(
                        gt_ir.BinOpExpr(
                            op=gt_ir.BinaryOperator.LT,
                            lhs=gt_ir.AxisIndex(axis=axis),
                            rhs=gt_ir.AxisOffset(
                                axis=axis, endpt=interval.end.level, offset=interval.end.offset
                            ),
                        )
                    )

        if conditions:
            return (
                True,
                gt_ir.If(
                    condition=functools.reduce(
                        lambda x, y: gt_ir.BinOpExpr(op=gt_ir.BinaryOperator.AND, lhs=x, rhs=y),
                        conditions,
                    ),
                    main_body=node.body,
                ),
            )
        else:
            return True, node.body


class _MaxKOffsetExtractor(gt_ir.IRNodeVisitor):
    @classmethod
    def apply(cls, root_node: gt_ir.Node) -> int:
        return cls()(root_node)

    def __init__(self):
        self.max_offset = 2

    def __call__(self, node: gt_ir.Node) -> int:
        self.visit(node)
        return self.max_offset

    def visit_AxisBound(self, node: gt_ir.AxisBound) -> None:
        self.max_offset = max(self.max_offset, abs(node.offset) + 1)


_extract_max_k_offset = _MaxKOffsetExtractor.apply


class GTPyExtGenerator(gt_ir.IRNodeVisitor):

    TEMPLATE_DIR = os.path.join(os.path.dirname(__file__), "templates")
    TEMPLATE_FILES = {
        "computation.hpp": "computation.hpp.in",
        "computation.src": "computation.src.in",
        "bindings.cpp": "bindings.cpp.in",
    }
    COMPUTATION_FILES = ["computation.hpp", "computation.src"]
    BINDINGS_FILES = ["bindings.cpp"]

    OP_TO_CPP = {
        gt_ir.UnaryOperator.POS: "+",
        gt_ir.UnaryOperator.NEG: "-",
        gt_ir.UnaryOperator.NOT: "!",
        gt_ir.BinaryOperator.ADD: "+",
        gt_ir.BinaryOperator.SUB: "-",
        gt_ir.BinaryOperator.MUL: "*",
        gt_ir.BinaryOperator.DIV: "/",
        gt_ir.BinaryOperator.POW: "pow({}, {})".format,
        gt_ir.BinaryOperator.MOD: "fmod({}, {})".format,
        gt_ir.BinaryOperator.AND: "&&",
        gt_ir.BinaryOperator.OR: "||",
        gt_ir.BinaryOperator.LT: "<",
        gt_ir.BinaryOperator.LE: "<=",
        gt_ir.BinaryOperator.EQ: "==",
        gt_ir.BinaryOperator.GE: ">=",
        gt_ir.BinaryOperator.GT: ">",
        gt_ir.BinaryOperator.NE: "!=",
    }

    DATA_TYPE_TO_CPP = {
        gt_ir.DataType.BOOL: "bool",
        gt_ir.DataType.INT8: "int8_t",
        gt_ir.DataType.INT16: "int16_t",
        gt_ir.DataType.INT32: "int32_t",
        gt_ir.DataType.INT64: "int64_t",
        gt_ir.DataType.FLOAT32: "float32_t",
        gt_ir.DataType.FLOAT64: "float64_t",
        gt_ir.DataType.DEFAULT: "float64_t",
    }

    NATIVE_FUNC_TO_CPP = {
        gt_ir.NativeFunction.ABS: "fabs",
        gt_ir.NativeFunction.MIN: "min",
        gt_ir.NativeFunction.MAX: "max",
        gt_ir.NativeFunction.MOD: "fmod",
        gt_ir.NativeFunction.SIN: "sin",
        gt_ir.NativeFunction.COS: "cos",
        gt_ir.NativeFunction.TAN: "tan",
        gt_ir.NativeFunction.ARCSIN: "asin",
        gt_ir.NativeFunction.ARCCOS: "acos",
        gt_ir.NativeFunction.ARCTAN: "atan",
        gt_ir.NativeFunction.SQRT: "sqrt",
        gt_ir.NativeFunction.EXP: "exp",
        gt_ir.NativeFunction.LOG: "log",
        gt_ir.NativeFunction.ISFINITE: "isfinite",
        gt_ir.NativeFunction.ISINF: "isinf",
        gt_ir.NativeFunction.ISNAN: "isnan",
        gt_ir.NativeFunction.FLOOR: "floor",
        gt_ir.NativeFunction.CEIL: "ceil",
        gt_ir.NativeFunction.TRUNC: "trunc",
    }

    BUILTIN_TO_CPP = {
        gt_ir.Builtin.NONE: "nullptr",  # really?
        gt_ir.Builtin.FALSE: "false",
        gt_ir.Builtin.TRUE: "true",
    }

    def __init__(self, class_name, module_name, gt_backend_t, options):
        self.class_name = class_name
        self.module_name = module_name
        self.gt_backend_t = gt_backend_t
        self.options = options

        self.templates = {}
        for key, file_name in self.TEMPLATE_FILES.items():
            with open(os.path.join(self.TEMPLATE_DIR, file_name), "r") as f:
                self.templates[key] = jinja2.Template(f.read())
        self.impl_node = None
        self.stage_symbols = None
        self.apply_block_symbols = None
        self.declared_symbols = None

    def __call__(self, impl_node: gt_ir.StencilImplementation) -> Dict[str, Dict[str, str]]:
        assert isinstance(impl_node, gt_ir.StencilImplementation)
        assert impl_node.domain.sequential_axis.name == gt_definitions.CartesianSpace.Axis.K.name

        self.impl_node = impl_node

        self.domain = impl_node.domain
        self.k_splitters: List[Tuple[str, int]] = []

        source = self.visit(impl_node)

        return source

    def _make_cpp_value(self, value: Any) -> Optional[str]:
        if isinstance(value, numbers.Number):
            if isinstance(value, bool):
                value = int(value)
                result: Optional[str] = str(value)
        else:
            result = None

        return result

    def _make_cpp_type(self, data_type: gt_ir.DataType) -> str:
        result = self.DATA_TYPE_TO_CPP[data_type]

        return result

    def _make_cpp_variable(self, decl: gt_ir.VarDecl) -> str:
        result = "{t} {name};".format(t=self._make_cpp_type(decl.data_type), name=decl.name)

        return result

    def visit_ScalarLiteral(self, node: gt_ir.ScalarLiteral) -> str:
        source = "{dtype}{{{value}}}".format(
            dtype=self.DATA_TYPE_TO_CPP[node.data_type], value=node.value
        )

        return source

    def visit_FieldRef(self, node: gt_ir.FieldRef, **kwargs: Any) -> str:
        assert node.name in self.apply_block_symbols
        offset = [node.offset.get(name, 0) for name in self.domain.axes_names]
        if not all(i == 0 for i in offset):
            idx = ", ".join(str(i) for i in offset)
        else:
            idx = ""
        source = "eval({name}({idx}))".format(name=node.name, idx=idx)

        return source

    def visit_VarRef(self, node: gt_ir.VarRef, *, write_context: bool = False) -> str:
        assert node.name in self.apply_block_symbols

        if write_context and node.name not in self.declared_symbols:
            self.declared_symbols.add(node.name)
            source = self._make_cpp_type(self.apply_block_symbols[node.name].data_type) + " "
        else:
            source = ""

        idx = ", ".join(str(i) for i in node.index) if node.index else ""

        if node.name in self.impl_node.parameters:
            source += "eval({name}({idx}))".format(name=node.name, idx=idx)
        else:
            source += "{name}".format(name=node.name)
            if idx:
                source += "[{idx}]".format(idx=idx)

        return source

    def visit_UnaryOpExpr(self, node: gt_ir.UnaryOpExpr) -> str:
        fmt = "({})" if isinstance(node.arg, gt_ir.CompositeExpr) else "{}"
        source = "{op}{expr}".format(
            op=self.OP_TO_CPP[node.op], expr=fmt.format(self.visit(node.arg))
        )

        return source

    def visit_BinOpExpr(self, node: gt_ir.BinOpExpr) -> str:
        lhs_fmt = "({})" if isinstance(node.lhs, gt_ir.CompositeExpr) else "{}"
        lhs_expr = lhs_fmt.format(self.visit(node.lhs))
        rhs_fmt = "({})" if isinstance(node.rhs, gt_ir.CompositeExpr) else "{}"
        rhs_expr = rhs_fmt.format(self.visit(node.rhs))

        cpp_op = self.OP_TO_CPP[node.op]
        if callable(cpp_op):
            source = cpp_op(lhs_expr, rhs_expr)
        else:
            source = "{lhs} {op} {rhs}".format(lhs=lhs_expr, op=cpp_op, rhs=rhs_expr)

        return source

    def visit_Cast(self, node: gt_ir.Cast) -> str:
        expr = self.visit(node.expr)
        dtype = self.DATA_TYPE_TO_CPP[node.data_type]
        return f"static_cast<{dtype}>({expr})"

    def visit_BuiltinLiteral(self, node: gt_ir.BuiltinLiteral) -> str:
        return self.BUILTIN_TO_CPP[node.value]

    def visit_NativeFuncCall(self, node: gt_ir.NativeFuncCall) -> str:
        call = self.NATIVE_FUNC_TO_CPP[node.func]
        if self.gt_backend_t != "cuda":
            call = "std::" + call
        args = ",".join(self.visit(arg) for arg in node.args)
        return f"{call}({args})"

    def visit_TernaryOpExpr(self, node: gt_ir.TernaryOpExpr) -> str:
        then_fmt = "({})" if isinstance(node.then_expr, gt_ir.CompositeExpr) else "{}"
        else_fmt = "({})" if isinstance(node.else_expr, gt_ir.CompositeExpr) else "{}"
        source = "({condition}) ? {then_expr} : {else_expr}".format(
            condition=self.visit(node.condition),
            then_expr=then_fmt.format(self.visit(node.then_expr)),
            else_expr=else_fmt.format(self.visit(node.else_expr)),
        )

        return source

    def visit_Assign(self, node: gt_ir.Assign) -> List[str]:
        lhs = self.visit(node.target, write_context=True)
        rhs = self.visit(node.value)
        source = "{lhs} = {rhs};".format(lhs=lhs, rhs=rhs)

        return [source]

    def visit_BlockStmt(self, node: gt_ir.BlockStmt) -> str:
        body_sources = gt_text.TextBlock()
        for stmt in node.stmts:
            body_sources.extend(self.visit(stmt))

        return body_sources.text

    def visit_If(self, node: gt_ir.If) -> gt_text.TextBlock:
        body_sources = gt_text.TextBlock()
        body_sources.append("if ({condition}) {{".format(condition=self.visit(node.condition)))
        for stmt in node.main_body.stmts:
            body_sources.extend(self.visit(stmt))
        if node.else_body:
            body_sources.append("} else {")

            for stmt in node.else_body.stmts:
                body_sources.extend(self.visit(stmt))

        body_sources.append("}")
        return body_sources

    def visit_AxisBound(self, node: gt_ir.AxisBound) -> Tuple[int, int]:
        if node.level == gt_ir.LevelMarker.START:
            level = 0
        elif node.level == gt_ir.LevelMarker.END:
            level = len(self.k_splitters) + 1
        else:
            raise NotImplementedError("VarRefs are not yet supported")

        # Shift offset to make it relative to the splitter (in-between levels)
        offset = node.offset + 1 if node.offset >= 0 else node.offset

        return level, offset

    def visit_AxisInterval(
        self, node: gt_ir.AxisInterval
    ) -> Tuple[Tuple[int, int], Tuple[int, int]]:
        start_splitter, start_offset = self.visit(node.start)
        end_splitter, end_offset = self.visit(node.end)

        # Transform range from excluded endpoint to including endpoint
        end_offset = -1 if end_offset == 1 else end_offset - 1

        return (start_splitter, start_offset), (end_splitter, end_offset)

    def visit_AxisIndex(self, node: gt_ir.AxisIndex) -> str:
        return f"eval.{node.axis.lower()}()"

    def visit_AxisOffset(self, node: gt_ir.AxisOffset) -> str:
        return "static_cast<gt::int_t>({endpt}{offset:+d})".format(
            endpt=f"eval(domain_size_{node.axis.upper()}())"
            if node.endpt == gt_ir.LevelMarker.END
            else "0",
            offset=node.offset,
        )

    def visit_ApplyBlock(
        self, node: gt_ir.ApplyBlock
    ) -> Tuple[Tuple[Tuple[int, int], Tuple[int, int]], str]:
        interval_definition = self.visit(node.interval)

        body_sources = gt_text.TextBlock()

        self.declared_symbols = set()
        for name, var_decl in node.local_symbols.items():
            assert isinstance(var_decl, gt_ir.VarDecl)
            body_sources.append(self._make_cpp_variable(var_decl))
            self.declared_symbols.add(name)

        self.apply_block_symbols = {**self.stage_symbols, **node.local_symbols}
        body_sources.extend(self.visit(node.body))

        return interval_definition, body_sources.text

    def visit_Stage(self, node: gt_ir.Stage) -> Dict[str, Any]:
        # Initialize symbols for the generation of references in this stage
        self.stage_symbols = {}
        args = []
        for accessor in node.accessors:
            self.stage_symbols[accessor.symbol] = accessor
            arg = {"name": accessor.symbol, "access_type": "in", "extent": None}
            if isinstance(accessor, gt_ir.FieldAccessor):
                arg["access_type"] = (
                    "in" if accessor.intent == gt_ir.AccessIntent.READ_ONLY else "inout"
                )
                arg["extent"] = gt_utils.flatten(accessor.extent)
            args.append(arg)

        if len(tuple(gt_ir.filter_nodes_dfs(node, gt_ir.AxisIndex))) > 0:
            args.extend(
                [
                    {"name": f"domain_size_{name}", "access_type": "in", "extent": None}
                    for name in self.domain.axes_names
                ]
            )

        # Create regions and computations
        regions = []
        for apply_block in node.apply_blocks:
            interval_definition, body_sources = self.visit(apply_block)
            regions.append(
                {
                    "interval_start": interval_definition[0],
                    "interval_end": interval_definition[1],
                    "body": body_sources,
                }
            )
        functor_content = {"args": args, "regions": regions}

        return functor_content

    def visit_StencilImplementation(
        self, node: gt_ir.StencilImplementation
    ) -> Dict[str, Dict[str, str]]:
        offset_limit = _extract_max_k_offset(node)
        k_axis = {"n_intervals": 1, "offset_limit": offset_limit}
        max_extent = functools.reduce(
            lambda a, b: a | b, node.fields_extents.values(), gt_definitions.Extent.zeros()
        )
        halo_sizes = tuple(max(lower, upper) for lower, upper in max_extent.to_boundary())
        constants = {}
        if node.externals:
            for name, value in node.externals.items():
                value = self._make_cpp_value(name)
                if value is not None:
                    constants[name] = value

        api_names = [arg_info.name for arg_info in node.api_signature]
        arg_fields = []
        tmp_fields = []
        storage_ids = []
        max_ndim = 0

        for name, field_decl in node.fields.items():
            if name not in node.unreferenced:
                max_ndim = max(max_ndim, len(field_decl.axes))
                field_attributes = {
                    "name": field_decl.name,
                    "dtype": self._make_cpp_type(field_decl.data_type),
                    "naxes": len(field_decl.axes),
                    "axes": field_decl.axes,
                    "selector": tuple(
                        axis in field_decl.axes for axis in self.impl_node.domain.axes_names
                    ),
                }
                if field_decl.is_api:
                    if field_decl.layout_id not in storage_ids:
                        storage_ids.append(field_decl.layout_id)
                    field_attributes["layout_id"] = storage_ids.index(field_decl.layout_id)
                    arg_fields.append(field_attributes)
                else:
                    tmp_fields.append(field_attributes)
        tmp_fields = list(sorted(tmp_fields, key=lambda field: field["name"]))

        parameters = [
            {"name": parameter.name, "dtype": self._make_cpp_type(parameter.data_type)}
            for name, parameter in node.parameters.items()
            if name not in node.unreferenced
        ]

<<<<<<< HEAD
        requires_positional = len(tuple(gt_ir.filter_nodes_dfs(node, gt_ir.AxisIndex))) > 0
=======
        stage_extents = {}
>>>>>>> 464233f3
        stage_functors = {}
        for multi_stage in node.multi_stages:
            for group in multi_stage.groups:
                for stage in group.stages:
                    compute_extent = stage.compute_extent
                    extents: List[int] = []
                    for i in range(compute_extent.ndims - 1):
                        extents.extend(
                            (compute_extent.lower_indices[i], compute_extent.upper_indices[i])
                        )
                    stage_extents[stage.name] = ", ".join([str(extent) for extent in extents])
                    stage_functors[stage.name] = self.visit(stage)

        multi_stages = []
        for multi_stage in node.multi_stages:
            steps = [[stage.name for stage in group.stages] for group in multi_stage.groups]
            multi_stages.append({"exec": str(multi_stage.iteration_order).lower(), "steps": steps})

        template_args = dict(
            api_names=api_names,
            arg_fields=arg_fields,
            constants=constants,
            gt_backend=self.gt_backend_t,
            halo_sizes=halo_sizes,
            k_axis=k_axis,
            module_name=self.module_name,
            requires_positional=requires_positional,
            multi_stages=multi_stages,
            parameters=parameters,
            stage_functors=stage_functors,
            stage_extents=stage_extents,
            stencil_unique_name=self.class_name,
            tmp_fields=tmp_fields,
        )

        sources: Dict[str, Dict[str, str]] = {"computation": {}, "bindings": {}}
        for key, template in self.templates.items():
            if key in self.COMPUTATION_FILES:
                sources["computation"][key] = template.render(**template_args)
            elif key in self.BINDINGS_FILES:
                sources["bindings"][key] = template.render(**template_args)

        return sources


class BaseGTBackend(gt_backend.BasePyExtBackend, gt_backend.CLIBackendMixin):

    GT_BACKEND_OPTS = {
        "add_profile_info": {"versioning": True, "type": bool},
        "clean": {"versioning": False, "type": bool},
        "debug_mode": {"versioning": True, "type": bool},
        "verbose": {"versioning": False, "type": bool},
    }

    GT_BACKEND_T: str

    MODULE_GENERATOR_CLASS = PyExtModuleGenerator

    USE_LEGACY_TOOLCHAIN = True

    PYEXT_GENERATOR_CLASS = GTPyExtGenerator

    def generate(self) -> Type["StencilObject"]:
        self.check_options(self.builder.options)

        implementation_ir = self.builder.implementation_ir

        # Lower HorizontalIf to If
        LowerHorizontalIfPass.apply(self.builder.implementation_ir)

        # Generate the Python binary extension (checking if GridTools sources are installed)
        if not gt_src_manager.has_gt_sources() and not gt_src_manager.install_gt_sources():
            raise RuntimeError("Missing GridTools sources.")

        pyext_module_name: Optional[str]
        pyext_file_path: Optional[str]
        if implementation_ir.has_effect:
            pyext_module_name, pyext_file_path = self.generate_extension()
        else:
            # if computation has no effect, there is no need to create an extension
            pyext_module_name, pyext_file_path = None, None

        # Generate and return the Python wrapper class
        return self.make_module(
            pyext_module_name=pyext_module_name,
            pyext_file_path=pyext_file_path,
        )

    def generate_computation(self, *, ir: Any = None) -> Dict[str, Union[str, Dict]]:
        if not ir:
            ir = self.builder.implementation_ir
        dir_name = f"{self.builder.options.name}_src"
        src_files = self.make_extension_sources(ir=ir)
        return {dir_name: src_files["computation"]}

    def generate_bindings(
        self, language_name: str, *, ir: Any = None
    ) -> Dict[str, Union[str, Dict]]:
        if not ir:
            ir = self.builder.implementation_ir
        if language_name != "python":
            return super().generate_bindings(language_name)
        dir_name = f"{self.builder.options.name}_src"
        src_files = self.make_extension_sources(ir=ir)
        return {dir_name: src_files["bindings"]}

    @abc.abstractmethod
    def generate_extension(self, **kwargs: Any) -> Tuple[str, str]:
        """
        Generate and build a python extension for the stencil computation.

        Returns the name and file path (as string) of the compiled extension ".so" module.
        """
        pass

    def make_extension(
        self, *, gt_version: int = 1, ir: Any = None, uses_cuda: bool = False
    ) -> Tuple[str, str]:
        if not ir:
            # in the GTC backend, `ir` is the definition_ir
            ir = self.builder.implementation_ir
        # Generate source
        if not self.builder.options._impl_opts.get("disable-code-generation", False):
            gt_pyext_sources: Dict[str, Any] = self.make_extension_sources(ir=ir)
            gt_pyext_sources = {**gt_pyext_sources["computation"], **gt_pyext_sources["bindings"]}
        else:
            # Pass NOTHING to the self.builder means try to reuse the source code files
            gt_pyext_sources = {
                key: gt_utils.NOTHING for key in self.PYEXT_GENERATOR_CLASS.TEMPLATE_FILES.keys()
            }

        # Build extension module
        pyext_opts = dict(
            verbose=self.builder.options.backend_opts.get("verbose", False),
            clean=self.builder.options.backend_opts.get("clean", False),
            **pyext_builder.get_gt_pyext_build_opts(
                debug_mode=self.builder.options.backend_opts.get("debug_mode", False),
                add_profile_info=self.builder.options.backend_opts.get("add_profile_info", False),
                uses_cuda=uses_cuda,
                gt_version=gt_version,
            ),
        )

        result = self.build_extension_module(gt_pyext_sources, pyext_opts, uses_cuda=uses_cuda)
        return result

    def make_extension_sources(self, *, ir) -> Dict[str, Dict[str, str]]:
        """Generate the source for the stencil independently from use case."""
        if "computation_src" in self.builder.backend_data:
            return self.builder.backend_data["computation_src"]
        class_name = self.pyext_class_name if self.builder.stencil_id else self.builder.options.name
        module_name = (
            self.pyext_module_name
            if self.builder.stencil_id
            else f"{self.builder.options.name}_pyext"
        )
        gt_pyext_generator = self.PYEXT_GENERATOR_CLASS(
            class_name, module_name, self.GT_BACKEND_T, self.builder.options
        )
        gt_pyext_sources = gt_pyext_generator(ir)
        final_ext = ".cu" if self.languages and self.languages["computation"] == "cuda" else ".cpp"
        comp_src = gt_pyext_sources["computation"]
        for key in [k for k in comp_src.keys() if k.endswith(".src")]:
            comp_src[key.replace(".src", final_ext)] = comp_src.pop(key)
        self.builder.backend_data["computation_src"] = gt_pyext_sources
        return gt_pyext_sources


@gt_backend.register
class GTX86Backend(BaseGTBackend):

    GT_BACKEND_T = "x86"

    name = "gtx86"
    options = BaseGTBackend.GT_BACKEND_OPTS
    storage_info = {
        "alignment": 1,
        "device": "cpu",
        "layout_map": make_x86_layout_map,
        "is_compatible_layout": x86_is_compatible_layout,
        "is_compatible_type": gtcpu_is_compatible_type,
    }

    languages = {"computation": "c++", "bindings": ["python"]}

    def generate_extension(self, **kwargs: Any) -> Tuple[str, str]:
        return self.make_extension(uses_cuda=False)


@gt_backend.register
class GTMCBackend(BaseGTBackend):

    GT_BACKEND_T = "mc"

    name = "gtmc"
    options = BaseGTBackend.GT_BACKEND_OPTS
    storage_info = {
        "alignment": 8,
        "device": "cpu",
        "layout_map": make_mc_layout_map,
        "is_compatible_layout": mc_is_compatible_layout,
        "is_compatible_type": gtcpu_is_compatible_type,
    }

    languages = {"computation": "c++", "bindings": ["python"]}

    def generate_extension(self, **kwargs: Any) -> Tuple[str, str]:
        return self.make_extension(uses_cuda=False)


class GTCUDAPyModuleGenerator(CUDAPyExtModuleGenerator):
    def generate_pre_run(self) -> str:
        field_names = [
            key for key in self.args_data.field_info if self.args_data.field_info[key] is not None
        ]

        return "\n".join([f + ".host_to_device()" for f in field_names])

    def generate_post_run(self) -> str:
        output_field_names = [
            name
            for name, info in self.args_data.field_info.items()
            if info is not None and info.access == gt_definitions.AccessKind.READ_WRITE
        ]

        return "\n".join([f + "._set_device_modified()" for f in output_field_names])


@gt_backend.register
class GTCUDABackend(BaseGTBackend):

    MODULE_GENERATOR_CLASS = GTCUDAPyModuleGenerator

    GT_BACKEND_T = "cuda"

    name = "gtcuda"
    options = {**BaseGTBackend.GT_BACKEND_OPTS, "device_sync": {"versioning": True, "type": bool}}
    storage_info = {
        "alignment": 32,
        "device": "gpu",
        "layout_map": make_cuda_layout_map,
        "is_compatible_layout": cuda_is_compatible_layout,
        "is_compatible_type": cuda_is_compatible_type,
    }

    languages = {"computation": "cuda", "bindings": ["python"]}

    def generate_extension(self, **kwargs: Any) -> Tuple[str, str]:
        return self.make_extension(uses_cuda=True)<|MERGE_RESOLUTION|>--- conflicted
+++ resolved
@@ -596,11 +596,8 @@
             if name not in node.unreferenced
         ]
 
-<<<<<<< HEAD
         requires_positional = len(tuple(gt_ir.filter_nodes_dfs(node, gt_ir.AxisIndex))) > 0
-=======
         stage_extents = {}
->>>>>>> 464233f3
         stage_functors = {}
         for multi_stage in node.multi_stages:
             for group in multi_stage.groups:

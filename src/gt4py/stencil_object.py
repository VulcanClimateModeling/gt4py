import abc
import sys
import time
import warnings

import numpy as np

import gt4py.backend as gt_backend
import gt4py.storage as gt_storage
from gt4py.definitions import (
    AccessKind,
    Boundary,
    DomainInfo,
    FieldInfo,
    Index,
    ParameterInfo,
    Shape,
    normalize_domain,
    normalize_origin_mapping,
)


class StencilObject(abc.ABC):
    """Generic singleton implementation of a stencil function.

    This class is used as base class for the specific subclass generated
    at run-time for any stencil definition and a unique set of external symbols.
    Instances of this class do not contain any information and thus it is
    implemented as a singleton: only one instance per subclass is actually
    allocated (and it is immutable).
    """

    def __new__(cls, *args, **kwargs):
        if getattr(cls, "_instance", None) is None:
            cls._instance = object.__new__(cls)
        return cls._instance

    def __setattr__(self, key, value):
        raise AttributeError("Attempting a modification of an attribute in a frozen class")

    def __delattr__(self, item):
        raise AttributeError("Attempting a deletion of an attribute in a frozen class")

    def __eq__(self, other):
        return type(self) == type(other)

    def __str__(self):
        result = """
<StencilObject: {name}> [backend="{backend}"]
    - I/O fields: {fields}
    - Parameters: {params}
    - Constants: {constants}
    - Definition ({func}):
{source}
        """.format(
            name=self.options["module"] + "." + self.options["name"],
            version=self._gt_id_,
            backend=self.backend,
            fields=self.field_info,
            params=self.parameter_info,
            constants=self.constants,
            func=self.definition_func,
            source=self.source,
        )

        return result

    def __hash__(self):
        return int.from_bytes(type(self)._gt_id_.encode(), byteorder="little")

    # Those attributes are added to the class at loading time:
    #
    #   _gt_id_ (stencil_id.version)
    #   definition_func

    @property
    @abc.abstractmethod
    def backend(self) -> str:
        pass

    @property
    @abc.abstractmethod
    def source(self):
        pass

    @property
    @abc.abstractmethod
    def domain_info(self):
        pass

    @property
    @abc.abstractmethod
    def field_info(self) -> dict:
        pass

    @property
    @abc.abstractmethod
    def parameter_info(self) -> dict:
        pass

    @property
    @abc.abstractmethod
    def constants(self) -> dict:
        pass

    @property
    @abc.abstractmethod
    def options(self) -> dict:
        pass

    @abc.abstractmethod
    def run(self, *args, **kwargs):
        pass

    @abc.abstractmethod
    def __call__(self, *args, **kwargs):
        pass

    def _get_max_domain(self, field_args, origin):
        """Return the maximum domain size possible
        
        Parameters
        ----------
            field_args: `dict`
                Mapping from field names to actually passed data arrays.

            origin: `{'field_name': [int * ndims]}`
                The origin for each field.


        Returns
        -------
            `Shape`: the maximum domain size.
        """
        max_domain = Shape([sys.maxsize] * self.domain_info.ndims)
        shapes = {name: Shape(field.shape) for name, field in field_args.items()}
        for name, shape in shapes.items():
            upper_boundary = Index(self.field_info[name].boundary.upper_indices)
            max_domain &= shape - (Index(origin[name]) + upper_boundary)
        return max_domain

    def _validate_args(self, used_field_args, used_param_args, domain, origin):
        """Validate input arguments to _call_run.

        Raises
        -------
            ValueError
                If invalid data or inconsistent options are specified.

            TypeError
                If an incorrect field or parameter data type is passed.
        """

        # assert compatibility of fields with stencil
        for name, field in used_field_args.items():
            if not gt_backend.from_name(self.backend).storage_info["is_compatible_layout"](field):
                raise ValueError(
                    f"The layout of the field {name} is not compatible with the backend."
                )

            if not gt_backend.from_name(self.backend).storage_info["is_compatible_type"](field):
                raise ValueError(
                    f"Field '{name}' has type '{type(field)}', which is not compatible with the '{self.backend}' backend."
                )
            elif type(field) is np.ndarray:
                warnings.warn(
                    "NumPy ndarray passed as field. This is discouraged and only works with constraints and only for certain backends.",
                    RuntimeWarning,
                )
            if not field.dtype == self.field_info[name].dtype:
                raise TypeError(
                    f"The dtype of field '{name}' is '{field.dtype}' instead of '{self.field_info[name].dtype}'"
                )
            # ToDo: check if mask is correct: need mask info in stencil object.

            if isinstance(field, gt_storage.storage.Storage):
                if not field.is_stencil_view:
                    raise ValueError(
                        f"An incompatible view was passed for field {name} to the stencil. "
                    )
                for name_other, field_other in used_field_args.items():
                    if field_other.mask == field.mask:
                        if not field_other.shape == field.shape:
                            raise ValueError(
                                f"The fields {name} and {name_other} have the same mask but different shapes."
                            )

        # assert compatibility of parameters with stencil
        for name, parameter in used_param_args.items():
            if not type(parameter) == self.parameter_info[name].dtype:
                raise TypeError(
                    f"The type of parameter '{name}' is '{type(parameter)}' instead of '{self.parameter_info[name].dtype}'"
                )

        assert isinstance(used_field_args, dict) and isinstance(used_param_args, dict)

        if len(domain) != self.domain_info.ndims:
            raise ValueError(f"Invalid 'domain' value '{domain}'")

        # check domain+halo vs field size
        if not domain > Shape.zeros(self.domain_info.ndims):
            raise ValueError(f"Compute domain contains zero sizes '{domain}')")

        max_domain = self._get_max_domain(used_field_args, origin)
        if not domain <= max_domain:
            raise ValueError(
                f"Compute domain too large (provided: {domain}, maximum: {max_domain})"
            )
        for name, field in used_field_args.items():
            min_origin = self.field_info[name].boundary.lower_indices
            if origin[name] < min_origin:
                raise ValueError(
                    f"Origin for field {name} too small. Must be at least {min_origin}, is {origin[name]}"
                )
            min_shape = tuple(
                o + d + h
                for o, d, h in zip(
                    origin[name], domain, self.field_info[name].boundary.upper_indices
                )
            )
            if min_shape > field.shape:
                raise ValueError(
                    f"Shape of field {name} is {field.shape} but must be at least {min_shape} for given domain and origin."
                )

    def _call_run(
        self,
        field_args,
        parameter_args,
        domain,
        origin,
        *,
        splitters=None,
        validate_args=True,
        exec_info=None,
    ):
        """Check and preprocess the provided arguments (called by :class:`StencilObject` subclasses).

        Note that this function will always try to expand simple parameter values to
        complete data structures by repeating the same value as many times as needed.

        Parameters
        ----------
            field_args: `dict`
                Mapping from field names to actually passed data arrays.
                This parameter encapsulates `*args` in the actual stencil subclass
                by doing: `{input_name[i]: arg for i, arg in enumerate(args)}`

            parameter_args: `dict`
                Mapping from parameter names to actually passed parameter values.
                This parameter encapsulates `**kwargs` in the actual stencil subclass
                by doing: `{name: value for name, value in kwargs.items()}`

            domain : `Sequence` of `int`, optional
                Shape of the computation domain. If `None`, it will be used the
                largest feasible domain according to the provided input fields
                and origin values (`None` by default).

            origin :  `[int * ndims]` or {'field_name': [int * ndims]} , optional
                If a single offset is passed, it will be used for all fields.
                If a `dict` is passed, there could be an entry for each field.
                A special key '_all_' will represent the value to be used for all
                the fields not explicitly defined. If `None` is passed or it is
                not possible to assign a value to some field according to the
                previous rule, the value will be inferred from the global boundaries
                of the field. Note that the function checks if the origin values
                are at least equal to the `global_border` attribute of that field,
                so a 0-based origin will only be acceptable for fields with
                a 0-area support region.

<<<<<<< HEAD
            splitters : `dict`, optional
                Dictionary that gives integer values to each splitter variable.
                (`None` by default).

            validate_args : `bool`
                If True, ensures all input arguments are valid for the stencil run.

=======
>>>>>>> 447f8f40
            exec_info : `dict`, optional
                Dictionary used to store information about the stencil execution.
                (`None` by default).

        Returns
        -------
            `None`

        Raises
        -------
            ValueError
                If invalid data or inconsistent options are specified.
        """

        if exec_info is not None:
            exec_info["call_run_start_time"] = time.perf_counter()

        # Collect used arguments and parameters
        used_field_args = {
            name: field
            for name, field in field_args.items()
            if self.field_info.get(name, None) is not None
        }
        for name, field_info in self.field_info.items():
            if field_info is not None and used_field_args[name] is None:
                raise ValueError(f"Field '{name}' is None.")

        used_param_args = {
            name: param
            for name, param in parameter_args.items()
            if self.parameter_info.get(name, None) is not None
        }
        for name, parameter_info in self.parameter_info.items():
            if parameter_info is not None and used_param_args[name] is None:
                raise ValueError(f"Parameter '{name}' is None.")

        # Filter splitters that are used
        if splitters is not None:
            stencil_splitters = {var: splitters[var] for var in self.splitters}
        else:
            stencil_splitters = dict()

        # Origins
        if origin is None:
            origin = {}
        else:
            origin = normalize_origin_mapping(origin)

        for name, field in used_field_args.items():
            origin.setdefault(name, origin["_all_"] if "_all_" in origin else field.default_origin)

        # Domain
        if domain is None:
            domain = self._get_max_domain(used_field_args, origin)
        else:
            domain = normalize_domain(domain)

        if validate_args:
            self._validate_args(used_field_args, used_param_args, domain, origin)

        self.run(
            _domain_=domain,
            _origin_=origin,
            exec_info=exec_info,
            **field_args,
            **parameter_args,
            **stencil_splitters,
        )

        if exec_info is not None:
            exec_info["call_run_end_time"] = time.perf_counter()<|MERGE_RESOLUTION|>--- conflicted
+++ resolved
@@ -118,7 +118,7 @@
 
     def _get_max_domain(self, field_args, origin):
         """Return the maximum domain size possible
-        
+
         Parameters
         ----------
             field_args: `dict`
@@ -268,7 +268,6 @@
                 so a 0-based origin will only be acceptable for fields with
                 a 0-area support region.
 
-<<<<<<< HEAD
             splitters : `dict`, optional
                 Dictionary that gives integer values to each splitter variable.
                 (`None` by default).
@@ -276,8 +275,6 @@
             validate_args : `bool`
                 If True, ensures all input arguments are valid for the stencil run.
 
-=======
->>>>>>> 447f8f40
             exec_info : `dict`, optional
                 Dictionary used to store information about the stencil execution.
                 (`None` by default).

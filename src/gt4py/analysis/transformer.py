# -*- coding: utf-8 -*-
#
# GT4Py - GridTools4Py - GridTools for Python
#
# Copyright (c) 2014-2021, ETH Zurich
# All rights reserved.
#
# This file is part the GT4Py project and the GridTools framework.
# GT4Py is free software: you can redistribute it and/or modify it under
# the terms of the GNU General Public License as published by the
# Free Software Foundation, either version 3 of the License, or any later
# version. See the LICENSE.txt file at the top-level directory of this
# distribution for a copy of the license or check <https://www.gnu.org/licenses/>.
#
# SPDX-License-Identifier: GPL-3.0-or-later

"""Main module of the analysis pipeline.
"""

import pprint

from gt4py import ir as gt_ir
from gt4py.analysis import TransformData

from .passes import (
    BuildIIRPass,
    ComputeExtentsPass,
    ComputeUsedSymbolsPass,
    ConstantFoldingPass,
    DataTypePass,
    DemoteLocalTemporariesToVariablesPass,
    HousekeepingPass,
    InitInfoPass,
    MergeBlocksPass,
    NormalizeBlocksPass,
    ReduceTemporaryStoragesPass,
)


class IRTransformer:
    """Analysis pipeline implementation.

    A sequence of :class:`gt4py.analysis.common.TransformPass` objects
    is created and applied to the passed :class:`gt4py.ir.StencilDefinition`.
    Those passes share the transformation context by using an instance
    of the :class:`gt4py.analysis.common.TransformData` object.
    """

    @classmethod
    def apply(cls, definition_ir, options):
        """Utility method used to run the pipeline.

        An instance is created behind the scenes and called with the input data.

        Parameters
        ----------
        definition_ir : `gt4py.ir_old.StencilDefinition`
            High-level IR with the definition of the stencil.
        options : `gt4py.definitions.Options`
            Build options provided by the user.

        Returns
        -------
        implementation_ir : `gt4py.ir_old.StencilImplementation`
            Implementation IR with the final implementation of the stencil.
        """
        return cls()(definition_ir, options)

    def __init__(self):
        self.transform_data = None

    def __call__(self, definition_ir, options):
        implementation_ir = gt_ir.StencilImplementation(
            name=definition_ir.name,
            api_signature=[],
            domain=definition_ir.domain,
            fields={},
            parameters={},
            multi_stages=[],
            fields_extents={},
            unreferenced=[],
            axis_splitters_var=None,
            externals=definition_ir.externals,
            sources=definition_ir.sources,
            docstring=definition_ir.docstring,
        )
        self.transform_data = TransformData(
            definition_ir=definition_ir, implementation_ir=implementation_ir, options=options
        )

        # Initialize auxiliary data
        InitInfoPass.apply(self.transform_data)

        # Turn compute units into atomic execution units
        NormalizeBlocksPass.apply(self.transform_data)

        # Compute stage extents
        ComputeExtentsPass.apply(self.transform_data)

        # Merge compatible blocks
        MergeBlocksPass.apply(self.transform_data)

        # Compute used symbols
        ComputeUsedSymbolsPass.apply(self.transform_data)

        # Build IIR
        BuildIIRPass.apply(self.transform_data)

        # Fill in missing dtypes
        DataTypePass.apply(self.transform_data)

        # turn temporary fields that are only written and read within the same function
        # into local scalars
        DemoteLocalTemporariesToVariablesPass.apply(self.transform_data)

<<<<<<< HEAD
        # Reduce temporary 3D (IJK) fields to 2D (IJ) fields
        ReduceTemporaryStoragesPass.apply(self.transform_data)
=======
        # Replace temporary fields only assigned to scalar literals with the actual values
        ConstantFoldingPass.apply(self.transform_data)
>>>>>>> 9c6d46f9

        # prune some stages that don't have effect
        HousekeepingPass.apply(self.transform_data)

        if options.build_info is not None:
            options.build_info["def_ir"] = self.transform_data.definition_ir
            options.build_info["iir"] = self.transform_data.implementation_ir
            options.build_info["symbol_info"] = self.transform_data.symbols

        return self.transform_data.implementation_ir


transform = IRTransformer.apply<|MERGE_RESOLUTION|>--- conflicted
+++ resolved
@@ -113,13 +113,11 @@
         # into local scalars
         DemoteLocalTemporariesToVariablesPass.apply(self.transform_data)
 
-<<<<<<< HEAD
+        # Replace temporary fields only assigned to scalar literals with the actual values
+        ConstantFoldingPass.apply(self.transform_data)
+
         # Reduce temporary 3D (IJK) fields to 2D (IJ) fields
         ReduceTemporaryStoragesPass.apply(self.transform_data)
-=======
-        # Replace temporary fields only assigned to scalar literals with the actual values
-        ConstantFoldingPass.apply(self.transform_data)
->>>>>>> 9c6d46f9
 
         # prune some stages that don't have effect
         HousekeepingPass.apply(self.transform_data)

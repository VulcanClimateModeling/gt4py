--- conflicted
+++ resolved
@@ -33,11 +33,8 @@
     InitInfoPass,
     MergeBlocksPass,
     NormalizeBlocksPass,
-<<<<<<< HEAD
     RemoveUnreachedStatementsPass,
-=======
     ReduceTemporaryStoragesPass,
->>>>>>> b3ce21b4
 )
 
 

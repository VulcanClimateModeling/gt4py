--- conflicted
+++ resolved
@@ -17,11 +17,7 @@
 """Definitions and utilities used by all the analysis pipeline components.
 """
 
-<<<<<<< HEAD
-import functools
-=======
 import copy
->>>>>>> 6369db5c
 import itertools
 import warnings
 from typing import (

default_language_version:
  python: python3.8
repos:
# - repo: meta
#   hooks:
#   - id: check-hooks-apply
#   - id: check-useless-excludes

- repo: https://github.com/pre-commit/pre-commit-hooks
  rev: v3.4.0
  hooks:
  - id: check-case-conflict
#  - id: check-json
  - id: check-merge-conflict
  - id: check-toml
  - id: check-yaml
  - id: debug-statements
  # - id: fix-encoding-pragma
  #   args: [--remove]
#  - id: pretty-format-json

- repo: https://github.com/macisamuele/language-formatters-pre-commit-hooks
  rev: v2.0.0
  hooks:
  - id: pretty-format-ini
    args: [--autofix]
  - id: pretty-format-toml
    args: [--autofix]
  - id: pretty-format-yaml
    args: [--autofix, --preserve-quotes, --indent, '2']

# - repo: https://github.com/Lucas-C/pre-commit-hooks
#   rev: v1.1.9
#   hooks:
#   - id: insert-license
#     name: Add license for all GT4Py Python source files
#     exclude: (^\..*$)|(^.*/gtc(_.*)?/.*$)|(^.*/eve(_.*)?/.*$)
#     types: [python]
#     args: [--comment-style, "|#|", --license-filepath, .license_headers/gt4py_license_header.txt, --fuzzy-match-generates-todo]

# - repo: https://github.com/Lucas-C/pre-commit-hooks
#   rev: v1.1.9
#   hooks:
#   - id: insert-license
#     name: Add license for all GTC Python source files
#     exclude: ^\..*$
#     files: ^.*/gtc(_.*)?/.*$
#     types: [python]
#     args: [--comment-style, "|#|", --license-filepath, .license_headers/gtc_license_header.txt, --fuzzy-match-generates-todo]

<<<<<<< HEAD
  - repo: https://github.com/pre-commit/mirrors-mypy
    rev: v0.790
    hooks:
      - id: mypy
        exclude: (?x)^(
          docs/gt4py/conf.py |
          docs/gtc/conf.py |
          docs/eve/conf.py |
          src/gt4py/analysis/infos.py |
          src/gt4py/analysis/passes.py |
          src/gt4py/analysis/transformer.py |
          src/gt4py/backend/debug_backend.py |
          src/gt4py/backend/numpy_backend.py |
          src/gt4py/backend/pyext_builder.py |
          src/gt4py/backend/python_generator.py |
          src/gt4py/frontend/gtscript_frontend.py |
          src/gt4py/ir/nodes.py |
          src/gt4py/ir/utils.py |
          src/gt4py/stencil_object.py |
          src/gt4py/utils/meta.py |
          src/gtc_unstructured/irs/nir_to_usid.py |
          tests/definitions.py |
          tests/test_integration/stencil_definitions.py |
          tests/test_integration/test_code_generation.py |
          tests/test_unittest/test_call_interface.py |
          tests/test_unittest/test_gtscript_frontend.py |
          tests/test_unittest/test_compute_extents_pass.py |
          tests/test_unittest/test_normalize_blocks_pass.py |
          tests/test_unittest/test_storage.py |
          tests/test_unittest/test_dawn_backends.py |
          tests/definition_setup.py |
          tests/test_unittest/test_gtc/test_common.py |
          tests/test_unittest/test_gtc/test_oir.py |
          tests/test_unittest/test_gtc/gtir_utils.py |
          tests/test_unittest/test_gtc/test_gtir_upcaster.py |
          tests/test_unittest/test_gtc/test_gtir_to_oir.py |
          tests/gtc_unstructured_tests/.* |
          )$
=======
# - repo: https://github.com/Lucas-C/pre-commit-hooks
#   rev: v1.1.9
#   hooks:
#   - id: insert-license
#     name: Add license for all Eve Python source files
#     exclude: ^\..*$
#     files: ^.*/eve(_.*)?/.*$
#     types: [python]
#     args: [--comment-style, "|#|", --license-filepath, .license_headers/eve_license_header.txt, --fuzzy-match-generates-todo]
>>>>>>> e5df8501

# - repo: https://github.com/asottile/yesqa
#   rev: v1.2.2
#   hooks:
#   - id: yesqa
#     additional_dependencies:
#     - flake8==3.8.4
#     - darglint
#     - flake8-bugbear
#     - flake8-builtins
#     - flake8-debugger
#     - flake8-docstrings
#     - flake8-eradicate
#     - flake8-mutable
#     - flake8-rst-docstrings
#     - pygments

- repo: https://github.com/psf/black
  rev: 20.8b1
  hooks:
  - id: black

- repo: https://github.com/asottile/seed-isort-config
  rev: v2.2.0
  hooks:
  - id: seed-isort-config
    args: ['--application-directories=src:tests']

- repo: https://github.com/pre-commit/mirrors-isort
  rev: v5.7.0
  hooks:
  - id: isort

- repo: https://gitlab.com/PyCQA/flake8
  rev: 3.8.4
  hooks:
  - id: flake8
    additional_dependencies:
    - darglint
    - flake8-bugbear
    - flake8-builtins
    - flake8-debugger
    - flake8-docstrings
    - flake8-eradicate
    - flake8-mutable
    - flake8-rst-docstrings
    - pygments
    exclude: |
      (?x)^(
      setup.py |
      docs/gt4py/conf.py |
      docs/eve/conf.py |
      docs/gtc/conf.py |
      src/gt4py/__gtscript__.py |
      src/gt4py/__init__.py |
      src/gt4py/definitions.py |
      src/gt4py/gtscript.py |
      src/gt4py/stencil_object.py |
      src/gt4py/analysis/__init__.py |
      src/gt4py/analysis/infos.py |
      src/gt4py/analysis/passes.py |
      src/gt4py/analysis/transformer.py |
      src/gt4py/backend/__init__.py |
      src/gt4py/backend/debug_backend.py |
      src/gt4py/backend/numpy_backend.py |
      src/gt4py/backend/pyext_builder.py |
      src/gt4py/backend/python_generator.py |
      src/gt4py/frontend/__init__.py |
      src/gt4py/frontend/gtscript_frontend.py |
      src/gt4py/ir/__init__.py |
      src/gt4py/ir/nodes.py |
      src/gt4py/ir/utils.py |
      src/gt4py/storage/__init__.py |
      src/gt4py/storage/storage.py |
      src/gt4py/storage/utils.py |
      src/gt4py/utils/__init__.py |
      src/gt4py/utils/base.py |
      src/gt4py/utils/attrib.py |
      src/gt4py/utils/meta.py |
      src/gtc_unstructured/frontend/gtscript.py |
      src/gtc_unstructured/frontend/gtscript_to_gtir.py |
      src/gtc_unstructured/frontend/gtscript_ast.py |
      src/gtc_unstructured/frontend/ast_node_matcher.py |
      src/gtc_unstructured/frontend/frontend.py |
      tests/conftest.py |
      tests/_disabled/test_iir/iir_stencil_definitions.py |
      tests/_disabled/test_iir/test_code_generation.py |
      tests/_disabled/test_iir/test_cpp_regression.py |
      tests/_disabled/test_iir/test_validation.py |
      tests/_disabled/test_iir/utils.py |
      tests/_disabled/test_def_ir/test_cpp_regression.py |
      tests/_disabled/test_def_ir/test_ir_transformation.py |
      tests/_disabled/test_def_ir/def_ir_stencil_definitions.py |
      tests/_disabled/test_def_ir/utils.py |
      tests/test_integration/stencil_definitions.py |
      tests/test_integration/test_code_generation.py |
      tests/test_integration/test_cpp_regression.py |
      tests/test_integration/utils.py |
      tests/test_unittest/test_call_interface.py |
      tests/test_unittest/test_dawn_backends.py |
      tests/test_unittest/test_gtscript_frontend.py |
      tests/test_unittest/test_storage.py |
      tests/gtc_unstructured_tests/.* |
      )$

- repo: https://github.com/pre-commit/mirrors-mypy
  rev: v0.800
  hooks:
  - id: mypy
    exclude: |
      (?x)^(
      docs/gt4py/conf.py |
      docs/gtc/conf.py |
      docs/eve/conf.py |
      src/gt4py/analysis/infos.py |
      src/gt4py/analysis/passes.py |
      src/gt4py/analysis/transformer.py |
      src/gt4py/backend/debug_backend.py |
      src/gt4py/backend/numpy_backend.py |
      src/gt4py/backend/pyext_builder.py |
      src/gt4py/backend/python_generator.py |
      src/gt4py/frontend/gtscript_frontend.py |
      src/gt4py/ir/nodes.py |
      src/gt4py/ir/utils.py |
      src/gt4py/stencil_object.py |
      src/gt4py/utils/meta.py |
      src/gtc_unstructured/irs/nir_to_usid.py |
      tests/definitions.py |
      tests/test_integration/stencil_definitions.py |
      tests/test_integration/test_code_generation.py |
      tests/test_unittest/test_call_interface.py |
      tests/test_unittest/test_gtscript_frontend.py |
      tests/test_unittest/test_storage.py |
      tests/test_unittest/test_dawn_backends.py |
      tests/definition_setup.py |
      tests/test_unittest/test_gtc/test_common.py |
      tests/test_unittest/test_gtc/test_oir.py |
      tests/test_unittest/test_gtc/gtir_utils.py |
      tests/test_unittest/test_gtc/test_gtir_upcaster.py |
      tests/test_unittest/test_gtc/test_gtir_to_oir.py |
      tests/gtc_unstructured_tests/.* |
      )$<|MERGE_RESOLUTION|>--- conflicted
+++ resolved
@@ -48,7 +48,6 @@
 #     types: [python]
 #     args: [--comment-style, "|#|", --license-filepath, .license_headers/gtc_license_header.txt, --fuzzy-match-generates-todo]
 
-<<<<<<< HEAD
   - repo: https://github.com/pre-commit/mirrors-mypy
     rev: v0.790
     hooks:
@@ -87,17 +86,6 @@
           tests/test_unittest/test_gtc/test_gtir_to_oir.py |
           tests/gtc_unstructured_tests/.* |
           )$
-=======
-# - repo: https://github.com/Lucas-C/pre-commit-hooks
-#   rev: v1.1.9
-#   hooks:
-#   - id: insert-license
-#     name: Add license for all Eve Python source files
-#     exclude: ^\..*$
-#     files: ^.*/eve(_.*)?/.*$
-#     types: [python]
-#     args: [--comment-style, "|#|", --license-filepath, .license_headers/eve_license_header.txt, --fuzzy-match-generates-todo]
->>>>>>> e5df8501
 
 # - repo: https://github.com/asottile/yesqa
 #   rev: v1.2.2
